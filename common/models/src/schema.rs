--- conflicted
+++ resolved
@@ -668,7 +668,6 @@
             unit: time_unit,
         })
     }
-<<<<<<< HEAD
 
     pub fn time_stamp(&self) -> i64 {
         match self.unit {
@@ -676,7 +675,7 @@
             DurationUnit::Hour => self.time_num as i64 * 3600 * 1000000000,
             DurationUnit::Day => self.time_num as i64 * 24 * 3600 * 1000000000,
         }
-=======
+    }
 }
 
 #[derive(Debug, Clone)]
@@ -715,6 +714,5 @@
         }
 
         Ok(())
->>>>>>> 42bfe432
     }
 }