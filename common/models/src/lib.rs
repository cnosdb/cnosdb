--- conflicted
+++ resolved
@@ -1,11 +1,6 @@
-<<<<<<< HEAD
+pub mod codec;
 pub mod consistency_level;
-pub mod errors;
-=======
-pub mod codec;
-mod consistency_level;
 mod errors;
->>>>>>> bddfc802
 mod field_info;
 pub mod meta_data;
 mod node_info;
