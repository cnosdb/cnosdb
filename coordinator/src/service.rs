--- conflicted
+++ resolved
@@ -157,22 +157,11 @@
         ));
         raft_manager.start_all_raft_node().await.unwrap();
 
-<<<<<<< HEAD
         tokio::spawn(MultiRaft::trigger_snapshot_purge_logs(
             raft_manager.multi_raft(),
             10 * 60,
         ));
 
-        let raft_writer = Arc::new(RaftWriter::new(
-            meta.clone(),
-            config.clone(),
-            kv_inst.clone(),
-            memory_pool,
-            raft_manager.clone(),
-        ));
-
-=======
->>>>>>> bb3081a2
         let coord = Arc::new(Self {
             runtime,
             kv_inst,
