use std::collections::HashMap;
use std::sync::Arc;
<<<<<<< HEAD

use datafusion::arrow::datatypes::SchemaRef;
use datafusion::arrow::record_batch::RecordBatch;
use futures::future::ok;
use meta::meta_client::MetaRef;
use models::meta_data::VnodeInfo;
use models::predicate::domain::{PredicateRef, QueryArgs, QueryExpr};
use models::schema::TskvTableSchema;
use models::utils::now_timestamp;
use tokio::sync::mpsc::{self, Receiver, Sender};
use trace::{debug, info};
use tskv::engine::EngineRef;
use tskv::iterator::{QueryOption, RowIterator, TableScanMetrics};

use crate::command::{
    recv_command, send_command, CoordinatorTcpCmd, QueryRecordBatchRequest, FAILED_RESPONSE_CODE,
};
use crate::errors::{CoordinatorError, CoordinatorResult};
=======
use std::time::Duration;

use datafusion::arrow::ipc::reader::StreamReader;
use datafusion::arrow::ipc::writer::StreamWriter;
use datafusion::arrow::record_batch::RecordBatch;
use meta::MetaRef;
use metrics::count::U64Counter;
use models::meta_data::VnodeInfo;
use models::predicate::domain::{QueryArgs, QueryExpr};
use models::utils::now_timestamp;
use protos::kv_service::tskv_service_client::TskvServiceClient;
use protos::kv_service::QueryRecordBatchRequest;
use tokio::sync::mpsc::{self, Receiver, Sender};
use tokio_stream::StreamExt;
use tonic::transport::Channel;
use tower::timeout::Timeout;
use trace::info;
use tskv::engine::EngineRef;
use tskv::iterator::{QueryOption, RowIterator};

use crate::errors::{CoordinatorError, CoordinatorResult};
use crate::service::CoordServiceMetrics;
use crate::SUCCESS_RESPONSE_CODE;
>>>>>>> 5a70213f

#[derive(Debug)]
pub struct ReaderIterator {
    receiver: Receiver<CoordinatorResult<RecordBatch>>,
}

impl ReaderIterator {
    pub fn new() -> (Self, Sender<CoordinatorResult<RecordBatch>>) {
        let (sender, receiver) = mpsc::channel(1024);

        (Self { receiver }, sender)
    }

    pub async fn next(&mut self) -> Option<CoordinatorResult<RecordBatch>> {
        self.receiver.recv().await
    }

    pub async fn next_and_encdoe(&mut self) -> Option<CoordinatorResult<Vec<u8>>> {
        if let Some(record) = self.receiver.recv().await {
            match record {
                Ok(record) => match record_batch_encode(&record) {
                    Ok(data) => return Some(Ok(data)),
                    Err(err) => return Some(Err(err)),
                },
                Err(err) => return Some(Err(err)),
            }
        }

        None
    }
}

pub struct QueryExecutor {
    option: QueryOption,

    kv_inst: Option<EngineRef>,
    meta_manager: MetaRef,

    sender: Sender<CoordinatorResult<RecordBatch>>,
    data_out: U64Counter,
}

impl QueryExecutor {
    pub fn new(
        option: QueryOption,
        kv_inst: Option<EngineRef>,
        meta_manager: MetaRef,
        sender: Sender<CoordinatorResult<RecordBatch>>,
        metrics: Arc<CoordServiceMetrics>,
    ) -> Self {
        let data_out = metrics.data_out(option.tenant.as_str(), option.table_schema.db.as_str());
        Self {
            option,
            kv_inst,
            meta_manager,
            sender,
            data_out,
        }
    }
    pub async fn execute(&self) -> CoordinatorResult<()> {
        let mut routines = vec![];
        let mapping = self.map_vnode().await?;
        let now = tokio::time::Instant::now();
        for (node_id, vnodes) in mapping.iter() {
<<<<<<< HEAD
            debug!(
                "execute select on node {}, vnode list: {:?}",
                node_id, vnodes
=======
            info!(
                "execute select on node {}, vnode list: {:?} now: {:?}",
                node_id, vnodes, now
>>>>>>> 5a70213f
            );

            let routine = self.node_executor(*node_id, vnodes.clone());
            routines.push(routine);
        }

        let res = futures::future::try_join_all(routines).await.map(|_| ());

        info!(
            "parallel execute select on vnodes over, start at: {:?} elapsed: {:?}, result: {:?}",
            now,
            now.elapsed(),
            res,
        );

        res
    }

    async fn node_executor(&self, node_id: u64, vnodes: Vec<VnodeInfo>) -> CoordinatorResult<()> {
        if node_id == self.meta_manager.node_id() {
            self.local_node_executor(vnodes.clone()).await
        } else {
            let result = self.remote_node_executor(node_id, vnodes.clone()).await;
            if let Err(CoordinatorError::FailoverNode { id: _ }) = result {
                let mut routines = vec![];
                let mapping = self.try_map_vnode(&vnodes).await?;
                for (tmp_id, tmp_vnodes) in mapping.iter() {
                    info!(
                        "try execute select on node {}, vnode list: {:?}",
                        tmp_id, tmp_vnodes
                    );

                    let routine = self.remote_node_executor(*tmp_id, tmp_vnodes.clone());
                    routines.push(routine);
                }

                futures::future::try_join_all(routines).await?;

                Ok(())
            } else {
                result
            }
        }
    }

    async fn remote_node_executor(
        &self,
        node_id: u64,
        vnodes: Vec<VnodeInfo>,
    ) -> CoordinatorResult<()> {
        let now = tokio::time::Instant::now();
        info!(
            "execute select command on remote node: {} vnodes: {:?} now: {:?}",
            node_id, vnodes, now
        );

        let res = self.warp_remote_node_executor(node_id, vnodes).await;

        info!(
            "execute select command on remote node over: {}  start at: {:?}, elapsed: {:?}, result: {:?}",
            node_id,
            now,
            now.elapsed(),
            res
        );

        res
    }

    async fn warp_remote_node_executor(
        &self,
        node_id: u64,
        vnodes: Vec<VnodeInfo>,
    ) -> CoordinatorResult<()> {
        let mut vnode_ids = Vec::with_capacity(vnodes.len());
        for item in vnodes.iter() {
            vnode_ids.push(item.id);
        }
        let args = QueryArgs {
            vnode_ids,
            tenant: self.option.tenant.clone(),
            limit: self.option.split.limit(),
            batch_size: self.option.batch_size,
        };
        let expr = QueryExpr {
            split: self.option.split.clone(),
            df_schema: self.option.df_schema.as_ref().clone(),
            table_schema: self.option.table_schema.clone(),
        };

        let args_bytes = QueryArgs::encode(&args)?;
        let expr_bytes = QueryExpr::encode(&expr)?;
        let cmd = tonic::Request::new(QueryRecordBatchRequest {
            args: args_bytes,
            expr: expr_bytes,
        });

        // .map_err(|e| CoordinatorError::FailoverNode { id: node_id })?;
        let channel = self
            .meta_manager
            .admin_meta()
            .get_node_conn(node_id)
            .await?;
        let timeout_channel = Timeout::new(channel, Duration::from_secs(60 * 60));
        let mut client = TskvServiceClient::<Timeout<Channel>>::new(timeout_channel);
        let mut resp_stream = client
            .query_record_batch(cmd)
            .await
            .map_err(|_| CoordinatorError::FailoverNode { id: node_id })?
            .into_inner();
        while let Some(received) = resp_stream.next().await {
            let received = received?;
            if received.code != SUCCESS_RESPONSE_CODE {
                return Err(CoordinatorError::GRPCRequest {
                    msg: format!(
                        "server status: {}, {:?}",
                        received.code,
                        String::from_utf8(received.data)
                    ),
                });
            }
            let record = record_batch_decode(&received.data)?;

            self.meta_manager
                .tenant_manager()
                .limiter(self.option.tenant.as_str())
                .await
                .check_data_out(record.get_array_memory_size())
                .await?;

            self.sender.send(Ok(record)).await?;
        }

        Ok(())
    }

    pub async fn local_node_executor(&self, vnodes: Vec<VnodeInfo>) -> CoordinatorResult<()> {
        let mut routines = vec![];
        let now = tokio::time::Instant::now();
        for vnode in vnodes.iter() {
            info!("query local vnode: {:?}, now: {:?}", vnode, now);
            let routine = self.local_vnode_executor(vnode.clone());
            routines.push(routine);
        }

        let res = futures::future::try_join_all(routines).await.map(|_| ());
        info!(
            "parallel query local vnode over, start at: {:?} elapsed: {:?}, result: {:?}",
            now,
            now.elapsed(),
            res,
        );

        res
    }

    async fn local_vnode_executor(&self, vnode: VnodeInfo) -> CoordinatorResult<()> {
        let kv_inst = self
            .kv_inst
            .as_ref()
            .ok_or(CoordinatorError::KvInstanceNotFound {
                vnode_id: vnode.id,
                node_id: vnode.node_id,
            })?
            .clone();

        let mut iterator = RowIterator::new(kv_inst, self.option.clone(), vnode.id).await?;

        while let Some(data) = iterator.next().await {
            match data {
                Ok(val) => {
                    self.data_out.inc(val.get_array_memory_size() as u64);
                    self.sender.send(Ok(val)).await?;
                }
                Err(err) => {
                    return Err(CoordinatorError::from(err));
                }
            };
        }

        Ok(())
    }

    async fn map_vnode(&self) -> CoordinatorResult<HashMap<u64, Vec<VnodeInfo>>> {
        let meta = self
            .meta_manager
            .tenant_manager()
            .tenant_meta(&self.option.tenant)
            .await
            .ok_or(CoordinatorError::TenantNotFound {
                name: self.option.tenant.clone(),
            })?;

        let mut vnode_mapping: HashMap<u64, Vec<VnodeInfo>> = HashMap::new();
        let time_range = self.option.split.time_range();
        let buckets = meta.mapping_bucket(
            &self.option.table_schema.db,
            time_range.min_ts,
            time_range.max_ts,
        )?;
        for bucket in buckets.iter() {
            for repl in bucket.shard_group.iter() {
                if repl.vnodes.is_empty() {
                    continue;
                }

                let random = now_timestamp() as usize % repl.vnodes.len();
                let vnode = repl.vnodes[random].clone();

                let list = vnode_mapping.entry(vnode.node_id).or_default();
                list.push(vnode);
            }
        }
        for (_, list) in vnode_mapping.iter_mut() {
            list.dedup_by(|a, b| a.id == b.id);
        }

        Ok(vnode_mapping)
    }

    async fn try_map_vnode(
        &self,
        vnodes: &[VnodeInfo],
    ) -> CoordinatorResult<HashMap<u64, Vec<VnodeInfo>>> {
        let meta = self
            .meta_manager
            .tenant_manager()
            .tenant_meta(&self.option.tenant)
            .await
            .ok_or(CoordinatorError::TenantNotFound {
                name: self.option.tenant.clone(),
            })?;

        let mut vnode_mapping: HashMap<u64, Vec<VnodeInfo>> = HashMap::new();
        for item in vnodes.iter() {
            let mut repl = meta
                .get_vnode_repl_set(item.id)
                .ok_or(CoordinatorError::VnodeNotFound { id: item.id })?;

            repl.vnodes.retain(|x| x.node_id != item.node_id);
            if repl.vnodes.is_empty() {
                return Err(CoordinatorError::CommonError {
                    msg: format!("try map vnode:{} failed,not found replication", item.id),
                });
            }

            let random = now_timestamp() as usize % repl.vnodes.len();
            let vnode = repl.vnodes[random].clone();

            let list = vnode_mapping.entry(vnode.node_id).or_default();
            list.push(vnode);
        }
        for (_, list) in vnode_mapping.iter_mut() {
            list.dedup_by(|a, b| a.id == b.id);
        }

        Ok(vnode_mapping)
    }
}

pub fn record_batch_encode(record: &RecordBatch) -> CoordinatorResult<Vec<u8>> {
    let buffer: Vec<u8> = Vec::new();
    let mut stream_writer = StreamWriter::try_new(buffer, &record.schema())?;
    stream_writer.write(record)?;
    stream_writer.finish()?;
    let data = stream_writer.into_inner()?;

    Ok(data)
}

pub fn record_batch_decode(buf: &[u8]) -> CoordinatorResult<RecordBatch> {
    let mut stream_reader = StreamReader::try_new(std::io::Cursor::new(buf), None)?;
    let record = stream_reader.next().ok_or(CoordinatorError::CommonError {
        msg: "record batch is None".to_string(),
    })??;

    Ok(record)
}<|MERGE_RESOLUTION|>--- conflicted
+++ resolved
@@ -1,25 +1,5 @@
 use std::collections::HashMap;
 use std::sync::Arc;
-<<<<<<< HEAD
-
-use datafusion::arrow::datatypes::SchemaRef;
-use datafusion::arrow::record_batch::RecordBatch;
-use futures::future::ok;
-use meta::meta_client::MetaRef;
-use models::meta_data::VnodeInfo;
-use models::predicate::domain::{PredicateRef, QueryArgs, QueryExpr};
-use models::schema::TskvTableSchema;
-use models::utils::now_timestamp;
-use tokio::sync::mpsc::{self, Receiver, Sender};
-use trace::{debug, info};
-use tskv::engine::EngineRef;
-use tskv::iterator::{QueryOption, RowIterator, TableScanMetrics};
-
-use crate::command::{
-    recv_command, send_command, CoordinatorTcpCmd, QueryRecordBatchRequest, FAILED_RESPONSE_CODE,
-};
-use crate::errors::{CoordinatorError, CoordinatorResult};
-=======
 use std::time::Duration;
 
 use datafusion::arrow::ipc::reader::StreamReader;
@@ -43,7 +23,6 @@
 use crate::errors::{CoordinatorError, CoordinatorResult};
 use crate::service::CoordServiceMetrics;
 use crate::SUCCESS_RESPONSE_CODE;
->>>>>>> 5a70213f
 
 #[derive(Debug)]
 pub struct ReaderIterator {
@@ -108,15 +87,9 @@
         let mapping = self.map_vnode().await?;
         let now = tokio::time::Instant::now();
         for (node_id, vnodes) in mapping.iter() {
-<<<<<<< HEAD
-            debug!(
-                "execute select on node {}, vnode list: {:?}",
-                node_id, vnodes
-=======
             info!(
                 "execute select on node {}, vnode list: {:?} now: {:?}",
                 node_id, vnodes, now
->>>>>>> 5a70213f
             );
 
             let routine = self.node_executor(*node_id, vnodes.clone());
