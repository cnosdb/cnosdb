use std::{fs::File, io::prelude::Read};

use serde::{Deserialize, Serialize};
use trace::info;

#[derive(Debug, Clone, Serialize, Deserialize)]
pub struct Config {
<<<<<<< HEAD
    pub cluster: ClusterConfig,
=======
    pub query: QueryConfig,
>>>>>>> f650166b
    pub storage: StorageConfig,
    pub wal: WalConfig,
    pub cache: CacheConfig,
    pub log: LogConfig,
    pub security: SecurityConfig,
<<<<<<< HEAD
    pub hintedoff: HintedOffConfig,
=======
    pub reporting_disabled: Option<bool>,
>>>>>>> f650166b
}

impl Config {
    pub fn override_by_env(&mut self) {
        self.cluster.override_by_env();
        self.storage.override_by_env();
        self.wal.override_by_env();
        self.cache.override_by_env();
        self.query.override_by_env();
    }
}

#[derive(Debug, Clone, Serialize, Deserialize)]
pub struct QueryConfig {
    pub max_server_connections: u32,
    pub query_sql_limit: u64,
    pub write_sql_limit: u64,
}

#[derive(Debug, Clone, Serialize, Deserialize)]
pub struct StorageConfig {
    pub path: String,
    pub max_summary_size: u64,
    pub max_level: u32,
    pub base_file_size: u64,
    pub compact_trigger: u32,
    pub max_compact_size: u64,
    pub dio_max_resident: usize,
    pub dio_max_non_resident: usize,
    pub dio_page_len_scale: usize,
    pub strict_write: bool,
}

impl StorageConfig {
    pub fn override_by_env(&mut self) {
        if let Ok(path) = std::env::var("CNOSDB_APPLICATION_PATH") {
            self.path = path;
        }
        if let Ok(size) = std::env::var("CNOSDB_SUMMARY_MAX_SUMMARY_SIZE") {
            self.max_summary_size = size.parse::<u64>().unwrap();
        }
        if let Ok(size) = std::env::var("CNOSDB_STORAGE_MAX_LEVEL") {
            self.max_level = size.parse::<u32>().unwrap();
        }
        if let Ok(size) = std::env::var("CNOSDB_STORAGE_BASE_FILE_SIZE") {
            self.base_file_size = size.parse::<u64>().unwrap();
        }
        if let Ok(size) = std::env::var("CNOSDB_STORAGE_COMPACT_TRIGGER") {
            self.compact_trigger = size.parse::<u32>().unwrap();
        }
        if let Ok(size) = std::env::var("CNOSDB_STORAGE_MAX_COMPACT_SIZE") {
            self.max_compact_size = size.parse::<u64>().unwrap();
        }
        if let Ok(size) = std::env::var("CNOSDB_STORAGE_DIO_MAX_RESIDENT") {
            self.dio_max_resident = size.parse::<usize>().unwrap();
        }
        if let Ok(size) = std::env::var("CNOSDB_STORAGE_DIO_MAX_NON_RESIDENT") {
            self.dio_max_non_resident = size.parse::<usize>().unwrap();
        }
        if let Ok(size) = std::env::var("CNOSDB_STORAGE_DIO_PAGE_LEN_SCALE") {
            self.dio_page_len_scale = size.parse::<usize>().unwrap();
        }
        if let Ok(size) = std::env::var("CNOSDB_STORAGE_STRICT_WRITE") {
            self.strict_write = size.parse::<bool>().unwrap();
        }
    }
}

#[derive(Debug, Clone, Serialize, Deserialize)]
pub struct WalConfig {
    pub enabled: bool,
    pub path: String,
    pub sync: bool,
}

impl WalConfig {
    pub fn override_by_env(&mut self) {
        if let Ok(enabled) = std::env::var("CNOSDB_WAL_ENABLED") {
            self.enabled = enabled.as_str() == "true";
        }
        if let Ok(path) = std::env::var("CNOSDB_WAL_PATH") {
            self.path = path;
        }
        if let Ok(sync) = std::env::var("CNOSDB_WAL_SYNC") {
            self.sync = sync.as_str() == sync;
        }
    }
}

#[derive(Debug, Clone, Serialize, Deserialize)]
pub struct CacheConfig {
    pub max_buffer_size: u64,
    pub max_immutable_number: u16,
}

impl CacheConfig {
    pub fn override_by_env(&mut self) {
        if let Ok(size) = std::env::var("CNOSDB_CACHE_MAX_BUFFER_SIZE") {
            self.max_buffer_size = size.parse::<u64>().unwrap();
        }
        if let Ok(size) = std::env::var("CNOSDB_CACHE_MAX_IMMUTABLE_NUMBER") {
            self.max_immutable_number = size.parse::<u16>().unwrap();
        }
    }
}

impl QueryConfig {
    pub fn override_by_env(&mut self) {
        if let Ok(size) = std::env::var("MAX_SERVER_CONNECTIONS") {
            self.max_server_connections = size.parse::<u32>().unwrap();
        }
        if let Ok(size) = std::env::var("QUERY_SQL_LIMIT") {
            self.query_sql_limit = size.parse::<u64>().unwrap();
        }
        if let Ok(size) = std::env::var("WRITE_SQL_LIMIT") {
            self.write_sql_limit = size.parse::<u64>().unwrap();
        }
    }
}

#[derive(Debug, Clone, Serialize, Deserialize)]
pub struct LogConfig {
    pub level: String,
    pub path: String,
}

impl LogConfig {
    pub fn override_by_env(&mut self) {
        if let Ok(level) = std::env::var("CNOSDB_LOG_LEVEL") {
            self.level = level;
        }
        if let Ok(path) = std::env::var("CNOSDB_LOG_PATH") {
            self.path = path;
        }
    }
}

#[derive(Debug, Clone, Serialize, Deserialize)]
pub struct SecurityConfig {
    pub tls_config: Option<TLSConfig>,
}

#[derive(Debug, Clone, Serialize, Deserialize)]
pub struct TLSConfig {
    pub certificate: String,
    pub private_key: String,
}

pub fn get_config(path: &str) -> Config {
    let mut file = match File::open(path) {
        Ok(file) => file,
        Err(err) => panic!("Failed to open configurtion file '{}': {}", path, err),
    };
    let mut content = String::new();
    if let Err(err) = file.read_to_string(&mut content) {
        panic!("Failed to read configurtion file '{}': {}", path, err);
    }
    let config: Config = match toml::from_str(&content) {
        Ok(config) => config,
        Err(err) => panic!("Failed to parse configurtion file '{}': {}", path, err),
    };
    info!("Start with configuration: {:#?}", config);
    config
}

#[derive(Debug, Clone, Serialize, Default, Deserialize)]
pub struct ClusterConfig {
    pub node_id: u64,
    pub name: String,
    pub meta: String,

    pub http_server: String,
    pub grpc_server: String,
    pub tcp_server: String,
}

impl ClusterConfig {
    pub fn override_by_env(&mut self) {
        if let Ok(name) = std::env::var("CNOSDB_CLUSTER_NAME") {
            self.name = name;
        }
        if let Ok(meta) = std::env::var("CNOSDB_CLUSTER_META") {
            self.meta = meta;
        }
        if let Ok(id) = std::env::var("CNOSDB_NODE_ID") {
            self.node_id = id.parse::<u64>().unwrap();
        }

        if let Ok(val) = std::env::var("CNOSDB_HTTP_SERVER") {
            self.http_server = val;
        }

        if let Ok(val) = std::env::var("CNOSDB_GRPC_SERVER") {
            self.grpc_server = val;
        }

        if let Ok(val) = std::env::var("CNOSDB_TCP_SERVER") {
            self.tcp_server = val;
        }
    }
}

#[derive(Debug, Clone, Serialize, Deserialize)]
pub struct HintedOffConfig {
    pub enable: bool,
    pub path: String,
}

impl HintedOffConfig {
    pub fn override_by_env(&mut self) {
        if let Ok(enable) = std::env::var("CNOSDB_HINTEDOFF_ENABLE") {
            self.enable = enable.parse::<bool>().unwrap();
        }
        if let Ok(path) = std::env::var("CNOSDB_HINTEDOFF_PATH") {
            self.path = path;
        }
    }
}

#[test]
fn test() {
    let config_str = r#"
<<<<<<< HEAD
[cluster]
node_id = 100
name = 'cluster_name'
meta = '127.0.0.1:22000,127.0.0.1,22001'
=======
[query]
max_server_connections = 10240 
query_sql_limit = 16777216   # 16 * 1024 * 1024
write_sql_limit = 167772160   # 160 * 1024 * 1024
>>>>>>> f650166b
[storage]
path = 'data/db'
max_summary_size = 134217728 # 128 * 1024 * 1024
max_level = 4
base_file_size = 16777216 # 16 * 1024 * 1024
compact_trigger = 4
max_compact_size = 2147483648 # 2 * 1024 * 1024 * 1024
dio_max_resident = 1024
dio_max_non_resident = 1024
dio_page_len_scale = 1
strict_write = true

[wal]
enabled = true
path = 'data/wal'
sync = true

[cache]
max_buffer_size = 1048576 # 134217728 # 128 * 1024 * 1024
max_immutable_number = 4

[log]
level = 'info'
path = 'data/log'

[security]

"#;

    let config: Config = toml::from_str(config_str).unwrap();
    dbg!(config);
}<|MERGE_RESOLUTION|>--- conflicted
+++ resolved
@@ -5,21 +5,15 @@
 
 #[derive(Debug, Clone, Serialize, Deserialize)]
 pub struct Config {
-<<<<<<< HEAD
     pub cluster: ClusterConfig,
-=======
     pub query: QueryConfig,
->>>>>>> f650166b
     pub storage: StorageConfig,
     pub wal: WalConfig,
     pub cache: CacheConfig,
     pub log: LogConfig,
     pub security: SecurityConfig,
-<<<<<<< HEAD
     pub hintedoff: HintedOffConfig,
-=======
     pub reporting_disabled: Option<bool>,
->>>>>>> f650166b
 }
 
 impl Config {
@@ -242,17 +236,14 @@
 #[test]
 fn test() {
     let config_str = r#"
-<<<<<<< HEAD
 [cluster]
 node_id = 100
 name = 'cluster_name'
 meta = '127.0.0.1:22000,127.0.0.1,22001'
-=======
 [query]
 max_server_connections = 10240 
 query_sql_limit = 16777216   # 16 * 1024 * 1024
 write_sql_limit = 167772160   # 160 * 1024 * 1024
->>>>>>> f650166b
 [storage]
 path = 'data/db'
 max_summary_size = 134217728 # 128 * 1024 * 1024
