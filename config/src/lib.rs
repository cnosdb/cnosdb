mod bytes_num;
mod duration;

use std::fs::File;
use std::io::prelude::Read;
use std::path::Path;
use std::time::Duration;

use serde::{Deserialize, Serialize};

#[derive(Debug, Clone, Serialize, Deserialize, PartialEq, Eq)]
pub struct Config {
    #[serde(default = "Config::default_reporting_disabled")]
    pub reporting_disabled: bool,
    pub query: QueryConfig,
    pub storage: StorageConfig,
    pub wal: WalConfig,
    pub cache: CacheConfig,
    pub log: LogConfig,
    pub security: SecurityConfig,
    pub cluster: ClusterConfig,
    pub hintedoff: HintedOffConfig,
}

impl Config {
    fn default_reporting_disabled() -> bool {
        false
    }

    pub fn override_by_env(&mut self) {
        self.cluster.override_by_env();
        self.storage.override_by_env();
        self.wal.override_by_env();
        self.cache.override_by_env();
        self.query.override_by_env();
    }

    pub fn to_string_pretty(&self) -> String {
        toml::to_string_pretty(self).unwrap_or_else(|_| "Failed to stringfy Config".to_string())
    }
}

pub fn get_config(path: impl AsRef<Path>) -> Config {
    let path = path.as_ref();
    let mut file = match File::open(path) {
        Ok(file) => file,
        Err(err) => panic!(
            "Failed to open configurtion file '{}': {}",
            path.display(),
            err
        ),
    };
    let mut content = String::new();
    if let Err(err) = file.read_to_string(&mut content) {
        panic!(
            "Failed to read configurtion file '{}': {}",
            path.display(),
            err
        );
    }
    let config: Config = match toml::from_str(&content) {
        Ok(config) => config,
        Err(err) => panic!(
            "Failed to parse configurtion file '{}': {}",
            path.display(),
            err
        ),
    };
    config
}

pub fn default_config() -> Config {
    const DEFAULT_CONFIG: &str = r#"
    [query]
    [storage]
    [wal]
    [cache]
    [log]
    [security]
    [cluster]
    [hintedoff]"#;

    match toml::from_str(DEFAULT_CONFIG) {
        Ok(config) => config,
        Err(err) => panic!("Failed to get default configurtion : {}", err),
    }
}

#[derive(Debug, Clone, Serialize, Deserialize, PartialEq, Eq)]
pub struct QueryConfig {
    #[serde(default = "QueryConfig::default_max_server_connections")]
    pub max_server_connections: u32,
    #[serde(default = "QueryConfig::default_query_sql_limit")]
    pub query_sql_limit: u64,
    #[serde(default = "QueryConfig::default_write_sql_limit")]
    pub write_sql_limit: u64,
    #[serde(default = "QueryConfig::default_auth_enabled")]
    pub auth_enabled: bool,
}

impl QueryConfig {
    fn default_max_server_connections() -> u32 {
        10240
    }

    fn default_query_sql_limit() -> u64 {
        16 * 1024 * 1024
    }

    fn default_write_sql_limit() -> u64 {
        160 * 1024 * 1024
    }

    fn default_auth_enabled() -> bool {
        false
    }

    pub fn override_by_env(&mut self) {
        if let Ok(size) = std::env::var("MAX_SERVER_CONNECTIONS") {
            self.max_server_connections = size.parse::<u32>().unwrap();
        }
        if let Ok(size) = std::env::var("QUERY_SQL_LIMIT") {
            self.query_sql_limit = size.parse::<u64>().unwrap();
        }
        if let Ok(size) = std::env::var("WRITE_SQL_LIMIT") {
            self.write_sql_limit = size.parse::<u64>().unwrap();
        }
        if let Ok(val) = std::env::var("AUTH_ENABLED") {
            self.auth_enabled = val.parse::<bool>().unwrap();
        }
    }
}

#[derive(Debug, Clone, Serialize, Deserialize, PartialEq, Eq)]
pub struct StorageConfig {
    #[serde(default = "StorageConfig::default_path")]
    pub path: String,
    #[serde(
        with = "bytes_num",
        default = "StorageConfig::default_max_summary_size"
    )]
    pub max_summary_size: u64,
    #[serde(with = "bytes_num", default = "StorageConfig::default_base_file_size")]
    pub base_file_size: u64,
    #[serde(default = "StorageConfig::default_flush_req_channel_cap")]
    pub flush_req_channel_cap: usize,
    #[serde(default = "StorageConfig::default_max_level")]
    pub max_level: u16,
    #[serde(default = "StorageConfig::default_compact_trigger_file_num")]
    pub compact_trigger_file_num: u32,
    #[serde(
        with = "duration",
        default = "StorageConfig::default_compact_trigger_cold_duration"
    )]
    pub compact_trigger_cold_duration: Duration,
    #[serde(
        with = "bytes_num",
        default = "StorageConfig::default_max_compact_size"
    )]
    pub max_compact_size: u64,
    #[serde(default = "StorageConfig::default_max_concurrent_compaction")]
    pub max_concurrent_compaction: u16,
    #[serde(default = "StorageConfig::default_strict_write")]
    pub strict_write: bool,
}

impl StorageConfig {
    fn default_path() -> String {
        "data/db".to_string()
    }

    fn default_max_summary_size() -> u64 {
        128 * 1024 * 1024
    }

    fn default_base_file_size() -> u64 {
        16 * 1024 * 1024
    }

    fn default_flush_req_channel_cap() -> usize {
        16
    }

    fn default_max_level() -> u16 {
        4
    }

    fn default_compact_trigger_file_num() -> u32 {
        4
    }

    fn default_compact_trigger_cold_duration() -> Duration {
        Duration::from_secs(0)
    }

    fn default_max_compact_size() -> u64 {
        2 * 1024 * 1024 * 1024
    }

    fn default_max_concurrent_compaction() -> u16 {
        4
    }

    fn default_strict_write() -> bool {
        false
    }

    pub fn override_by_env(&mut self) {
        if let Ok(path) = std::env::var("CNOSDB_APPLICATION_PATH") {
            self.path = path;
        }
        if let Ok(size) = std::env::var("CNOSDB_SUMMARY_MAX_SUMMARY_SIZE") {
            self.max_summary_size = size.parse::<u64>().unwrap();
        }
        if let Ok(size) = std::env::var("CNOSDB_STORAGE_BASE_FILE_SIZE") {
            self.base_file_size = size.parse::<u64>().unwrap();
        }
        if let Ok(size) = std::env::var("CNOSDB_FLUSH_REQ_CHANNEL_CAP") {
            self.flush_req_channel_cap = size.parse::<usize>().unwrap();
        }
        if let Ok(size) = std::env::var("CNOSDB_STORAGE_MAX_LEVEL") {
            self.max_level = size.parse::<u16>().unwrap();
        }
        if let Ok(size) = std::env::var("CNOSDB_STORAGE_COMPACT_TRIGGER_FILE_NUM") {
            self.compact_trigger_file_num = size.parse::<u32>().unwrap();
        }
        if let Ok(dur) = std::env::var("CNOSDB_STORAGE_compact_trigger_cold_duration") {
            self.compact_trigger_cold_duration = duration::parse_duration(&dur).unwrap();
        }
        if let Ok(size) = std::env::var("CNOSDB_STORAGE_MAX_COMPACT_SIZE") {
            self.max_compact_size = size.parse::<u64>().unwrap();
        }
        if let Ok(size) = std::env::var("CNOSDB_STORAGE_MAX_CONCURRENT_COMPACTION") {
            self.max_concurrent_compaction = size.parse::<u16>().unwrap();
        }
        if let Ok(size) = std::env::var("CNOSDB_STORAGE_STRICT_WRITE") {
            self.strict_write = size.parse::<bool>().unwrap();
        }

        self.introspect();
    }

    pub fn introspect(&mut self) {
        // Unit of storage.compact_trigger_cold_duration is seconds
        self.compact_trigger_cold_duration =
            Duration::from_secs(self.compact_trigger_cold_duration.as_secs());
    }
}

#[derive(Debug, Clone, Serialize, Deserialize, PartialEq, Eq)]
pub struct WalConfig {
    #[serde(default = "WalConfig::default_wal_req_channel_cap")]
    pub wal_req_channel_cap: usize,
    #[serde(default = "WalConfig::default_enabled")]
    pub enabled: bool,
    #[serde(default = "WalConfig::default_path")]
    pub path: String,
    #[serde(with = "bytes_num", default = "WalConfig::default_max_file_size")]
    pub max_file_size: u64,
    #[serde(default = "WalConfig::default_sync")]
    pub sync: bool,
}

impl WalConfig {
    fn default_wal_req_channel_cap() -> usize {
        64
    }

    fn default_enabled() -> bool {
        true
    }

    fn default_path() -> String {
        "data/wal".to_string()
    }

    fn default_max_file_size() -> u64 {
        1024 * 1024 * 1024
    }

    fn default_sync() -> bool {
        false
    }

    pub fn override_by_env(&mut self) {
        if let Ok(cap) = std::env::var("CNOSDB_WAL_REQ_CHANNEL_CAP") {
            self.wal_req_channel_cap = cap.parse::<usize>().unwrap();
        }
        if let Ok(enabled) = std::env::var("CNOSDB_WAL_ENABLED") {
            self.enabled = enabled.as_str() == "true";
        }
        if let Ok(path) = std::env::var("CNOSDB_WAL_PATH") {
            self.path = path;
        }
        if let Ok(sync) = std::env::var("CNOSDB_WAL_SYNC") {
            self.sync = sync.as_str() == sync;
        }
    }
}

#[derive(Debug, Clone, Serialize, Deserialize, PartialEq, Eq)]
pub struct CacheConfig {
    #[serde(with = "bytes_num", default = "CacheConfig::default_max_buffer_size")]
    pub max_buffer_size: u64,
    #[serde(default = "CacheConfig::default_max_immutable_number")]
    pub max_immutable_number: u16,
}

impl CacheConfig {
    fn default_max_buffer_size() -> u64 {
        128 * 1024 * 1024
    }

    fn default_max_immutable_number() -> u16 {
        4
    }

    pub fn override_by_env(&mut self) {
        if let Ok(size) = std::env::var("CNOSDB_CACHE_MAX_BUFFER_SIZE") {
            self.max_buffer_size = size.parse::<u64>().unwrap();
        }
        if let Ok(size) = std::env::var("CNOSDB_CACHE_MAX_IMMUTABLE_NUMBER") {
            self.max_immutable_number = size.parse::<u16>().unwrap();
        }
    }
}

#[derive(Debug, Clone, Serialize, Deserialize, PartialEq, Eq)]
pub struct LogConfig {
    #[serde(default = "LogConfig::default_level")]
    pub level: String,
    #[serde(default = "LogConfig::default_path")]
    pub path: String,
}

impl LogConfig {
    fn default_level() -> String {
        "info".to_string()
    }

    fn default_path() -> String {
        "data/log".to_string()
    }

    pub fn override_by_env(&mut self) {
        if let Ok(level) = std::env::var("CNOSDB_LOG_LEVEL") {
            self.level = level;
        }
        if let Ok(path) = std::env::var("CNOSDB_LOG_PATH") {
            self.path = path;
        }
    }
}

#[derive(Debug, Clone, Serialize, Deserialize, PartialEq, Eq)]
pub struct SecurityConfig {
    pub tls_config: Option<TLSConfig>,
}

#[derive(Debug, Clone, Serialize, Deserialize, PartialEq, Eq)]
pub struct TLSConfig {
    #[serde(default = "TLSConfig::default_certificate")]
    pub certificate: String,
    #[serde(default = "TLSConfig::default_private_key")]
    pub private_key: String,
}

impl TLSConfig {
    fn default_certificate() -> String {
        "./config/tls/server.crt".to_string()
    }

    fn default_private_key() -> String {
        "./config/tls/server.key".to_string()
    }
}

#[derive(Debug, Clone, Serialize, Default, Deserialize, PartialEq, Eq)]
pub struct ClusterConfig {
    #[serde(default = "ClusterConfig::default_node_id")]
    pub node_id: u64,
    #[serde(default = "ClusterConfig::default_name")]
    pub name: String,
<<<<<<< HEAD
    #[serde(default = "ClusterConfig::default_meta")]
    pub meta: String,
    #[serde(default = "ClusterConfig::default_http_server")]
    pub http_server: String,
    #[serde(default = "ClusterConfig::default_grpc_server")]
    pub grpc_server: String,
    #[serde(default = "ClusterConfig::default_tcp_server")]
    pub tcp_server: String,
    #[serde(default = "ClusterConfig::default_flight_rpc_server")]
    pub flight_rpc_server: String,
=======
    #[serde(default = "ClusterConfig::default_meta_service_addr")]
    pub meta_service_addr: String,
    #[serde(default = "ClusterConfig::default_tenant")]
    pub tenant: String,

    #[serde(default = "ClusterConfig::default_http_listen_addr")]
    pub http_listen_addr: String,
    #[serde(default = "ClusterConfig::default_grpc_listen_addr")]
    pub grpc_listen_addr: String,
    #[serde(default = "ClusterConfig::default_tcp_listen_addr")]
    pub tcp_listen_addr: String,
    #[serde(default = "ClusterConfig::default_flight_rpc_listen_addr")]
    pub flight_rpc_listen_addr: String,
>>>>>>> 7025515d
}

impl ClusterConfig {
    fn default_node_id() -> u64 {
        100
    }

    fn default_name() -> String {
        "cluster_xxx".to_string()
    }

    fn default_meta_service_addr() -> String {
        "127.0.0.1:21001".to_string()
    }

<<<<<<< HEAD
    fn default_http_server() -> String {
=======
    fn default_tenant() -> String {
        "".to_string()
    }

    fn default_http_listen_addr() -> String {
>>>>>>> 7025515d
        "127.0.0.1:31007".to_string()
    }

    fn default_grpc_listen_addr() -> String {
        "127.0.0.1:31008".to_string()
    }

    fn default_tcp_listen_addr() -> String {
        "127.0.0.1:31009".to_string()
    }

    fn default_flight_rpc_listen_addr() -> String {
        "127.0.0.1:31006".to_string()
    }

    pub fn override_by_env(&mut self) {
        if let Ok(name) = std::env::var("CNOSDB_CLUSTER_NAME") {
            self.name = name;
        }
        if let Ok(meta) = std::env::var("CNOSDB_CLUSTER_META") {
            self.meta_service_addr = meta;
        }
        if let Ok(id) = std::env::var("CNOSDB_NODE_ID") {
            self.node_id = id.parse::<u64>().unwrap();
        }

        if let Ok(val) = std::env::var("CNOSDB_http_listen_addr") {
            self.http_listen_addr = val;
        }

        if let Ok(val) = std::env::var("CNOSDB_grpc_listen_addr") {
            self.grpc_listen_addr = val;
        }

        if let Ok(val) = std::env::var("CNOSDB_tcp_listen_addr") {
            self.tcp_listen_addr = val;
        }

        if let Ok(val) = std::env::var("CNOSDB_flight_rpc_listen_addr") {
            self.flight_rpc_listen_addr = val;
        }
    }
}

#[derive(Debug, Clone, Serialize, Deserialize, PartialEq, Eq)]
pub struct HintedOffConfig {
    #[serde(default = "HintedOffConfig::default_enable")]
    pub enable: bool,
    #[serde(default = "HintedOffConfig::default_path")]
    pub path: String,
}

impl HintedOffConfig {
    fn default_enable() -> bool {
        true
    }

    fn default_path() -> String {
        "/tmp/cnosdb/hh".to_string()
    }

    pub fn override_by_env(&mut self) {
        if let Ok(enable) = std::env::var("CNOSDB_HINTEDOFF_ENABLE") {
            self.enable = enable.parse::<bool>().unwrap();
        }
        if let Ok(path) = std::env::var("CNOSDB_HINTEDOFF_PATH") {
            self.path = path;
        }
    }
}

#[cfg(test)]
mod test {
    use std::io::Write;

    use crate::Config;

    #[test]
    fn test_functions() {
        let cfg = crate::default_config();
        std::fs::create_dir_all("/tmp/test/config/1/").unwrap();
        let cfg_path = "/tmp/test/config/1/config.toml";
        let mut cfg_file = std::fs::OpenOptions::new()
            .create(true)
            .write(true)
            .open(cfg_path)
            .unwrap();
        let _ = cfg_file.write(cfg.to_string_pretty().as_bytes()).unwrap();
        let cfg_2 = crate::get_config(cfg_path);

        assert_eq!(cfg, cfg_2);
    }

    #[test]
    fn test() {
        let config_str = r#"
#reporting_disabled = false

[query]
max_server_connections = 10240
query_sql_limit = 16777216   # 16 * 1024 * 1024
write_sql_limit = 167772160  # 160 * 1024 * 1024
auth_enabled = false

[storage]

# The directory where database files stored.
# Directory for summary:    $path/summary
# Directory for index:      $path/$database/data/id/index
# Directory for tsm:        $path/$database/data/id/tsm
# Directory for delta:      $path/$database/data/id/delta
path = 'data/db'

# The maximum file size of summary file.
max_summary_size = "128M" # 134217728

# The maximum file size of a level is:
# $base_file_size * level * $compact_trigger_file_num
base_file_size = "16M" # 16777216

# The maxmimum data file level (from 0 to 4).
max_level = 4

# Trigger of compaction using the number of level 0 files.
compact_trigger_file_num = 4

# Duration since last write to trigger compaction.
compact_trigger_cold_duration = "1h"

# The maximum size of all files in a compaction.
max_compact_size = "2G" # 2147483648

# The maximum concurrent compactions.
max_concurrent_compaction = 4

# If true, write request will not be checked in detail.
strict_write = false

[wal]

# If true, write requets on disk before writing to memory.
enabled = true

# The directory where write ahead logs stored.
path = 'data/wal'

# The maximum size of a wal file.
max_file_size = "1G" # 1073741824

# If true, fsync will be called after every wal writes.
sync = false
sync_interval = "0" # h, m, s

[cache]
max_buffer_size = "128M" # 134217728
max_immutable_number = 4

[log]
level = 'info'
path = 'data/log'

[security]
# [security.tls_config]
# certificate = "./config/tls/server.crt"
# private_key = "./config/tls/server.key"

[cluster]
node_id = 100
name = 'cluster_xxx'
meta_service_addr = '127.0.0.1:21001'
tenant = ''

flight_rpc_listen_addr = '127.0.0.1:31006'
http_listen_addr = '127.0.0.1:31007'
grpc_listen_addr = '127.0.0.1:31008'
tcp_listen_addr = '127.0.0.1:31009'

[hintedoff]
enable = true
path = '/tmp/cnosdb/hh'
"#;

        let config: Config = toml::from_str(config_str).unwrap();
        assert!(toml::to_string_pretty(&config).is_ok());
        dbg!(config);
    }
}<|MERGE_RESOLUTION|>--- conflicted
+++ resolved
@@ -381,22 +381,8 @@
     pub node_id: u64,
     #[serde(default = "ClusterConfig::default_name")]
     pub name: String,
-<<<<<<< HEAD
-    #[serde(default = "ClusterConfig::default_meta")]
-    pub meta: String,
-    #[serde(default = "ClusterConfig::default_http_server")]
-    pub http_server: String,
-    #[serde(default = "ClusterConfig::default_grpc_server")]
-    pub grpc_server: String,
-    #[serde(default = "ClusterConfig::default_tcp_server")]
-    pub tcp_server: String,
-    #[serde(default = "ClusterConfig::default_flight_rpc_server")]
-    pub flight_rpc_server: String,
-=======
     #[serde(default = "ClusterConfig::default_meta_service_addr")]
     pub meta_service_addr: String,
-    #[serde(default = "ClusterConfig::default_tenant")]
-    pub tenant: String,
 
     #[serde(default = "ClusterConfig::default_http_listen_addr")]
     pub http_listen_addr: String,
@@ -406,7 +392,6 @@
     pub tcp_listen_addr: String,
     #[serde(default = "ClusterConfig::default_flight_rpc_listen_addr")]
     pub flight_rpc_listen_addr: String,
->>>>>>> 7025515d
 }
 
 impl ClusterConfig {
@@ -422,15 +407,7 @@
         "127.0.0.1:21001".to_string()
     }
 
-<<<<<<< HEAD
-    fn default_http_server() -> String {
-=======
-    fn default_tenant() -> String {
-        "".to_string()
-    }
-
     fn default_http_listen_addr() -> String {
->>>>>>> 7025515d
         "127.0.0.1:31007".to_string()
     }
 
