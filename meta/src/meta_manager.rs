--- conflicted
+++ resolved
@@ -6,29 +6,13 @@
 
 use async_trait::async_trait;
 use config::ClusterConfig;
-<<<<<<< HEAD
-use models::{
-    auth::{role::UserRole, user::User},
-    meta_data::*,
-    utils::min_num,
-};
-use parking_lot::RwLock;
-use std::{
-    fmt::Debug,
-    sync::{
-        atomic::{AtomicU64, Ordering},
-        Arc,
-    },
-};
-use tokio::sync::mpsc::{self, Receiver, Sender};
-=======
 use models::auth::role::{TenantRoleIdentifier, UserRole};
 use models::auth::user::User;
 use models::meta_data::*;
 use models::oid::Identifier;
 use models::utils::min_num;
-use tokio::sync::mpsc::{self, Receiver};
->>>>>>> 7025515d
+use parking_lot::RwLock;
+use tokio::sync::mpsc::{self, Receiver, Sender};
 use trace::info;
 
 use crate::client::MetaHttpClient;
