use std::collections::{BTreeMap, HashMap, HashSet};
use std::sync::Arc;

use models::auth::privilege::DatabasePrivilege;
use models::auth::role::{CustomTenantRole, SystemTenantRole, TenantRoleIdentifier};
use models::auth::user::{UserDesc, UserOptions};
use models::meta_data::*;
use models::node_info::NodeStatus;
use models::oid::{Identifier, Oid, UuidGenerator};
use models::schema::{DatabaseSchema, TableSchema, Tenant, TenantOptions};
use openraft::{EffectiveMembership, LogId};
use serde::{Deserialize, Serialize};
use serde_json::{from_slice, from_str};
use trace::{debug, error, info};

use super::command::*;
use super::key_path;
use crate::error::{l_r_err, sm_r_err, sm_w_err, MetaError, MetaResult, StorageIOResult};
use crate::limiter::local_request_limiter::{LocalBucketRequest, LocalBucketResponse};
use crate::limiter::remote_request_limiter::RemoteRequestLimiter;
use crate::store::key_path::KeyPath;
use crate::{ClusterNode, ClusterNodeId};

pub type CommandResp = String;

pub fn value_encode<T: Serialize>(d: &T) -> MetaResult<String> {
    serde_json::to_string(d).map_err(|e| MetaError::SerdeMsgEncode { err: e.to_string() })
}

pub fn response_encode<T: Serialize>(d: MetaResult<T>) -> String {
    match serde_json::to_string(&d) {
        Ok(val) => val,
        Err(err) => {
            let err_rsp = MetaError::SerdeMsgEncode {
                err: err.to_string(),
            };

            serde_json::to_string(&err_rsp).unwrap()
        }
    }
}

#[derive(Serialize, Deserialize, Debug, Default, Clone)]
pub struct StateMachineContent {
    pub last_applied_log: Option<LogId<ClusterNodeId>>,
    pub last_membership: EffectiveMembership<ClusterNodeId, ClusterNode>,
    pub data: BTreeMap<String, String>,
}

impl From<&StateMachine> for StateMachineContent {
    fn from(state: &StateMachine) -> Self {
        let mut data_tree = BTreeMap::new();
        for entry_res in state.data_tree.iter() {
            let entry = entry_res.expect("read db failed");

            let key: &[u8] = &entry.0;
            let value: &[u8] = &entry.1;
            data_tree.insert(
                String::from_utf8(key.to_vec()).expect("invalid key"),
                String::from_utf8(value.to_vec()).expect("invalid data"),
            );
        }
        Self {
            last_applied_log: state.get_last_applied_log().expect("last_applied_log"),
            last_membership: state.get_last_membership().expect("last_membership"),
            data: data_tree,
        }
    }
}

pub struct StateMachine {
    pub db: Arc<sled::Db>,
    pub data_tree: sled::Tree,
    pub state_machine: sled::Tree,
    pub watch: Arc<Watch>,
}

impl StateMachine {
    pub fn new(db: Arc<sled::Db>) -> StateMachine {
        Self {
            db: db.clone(),
            data_tree: db.open_tree("data").expect("data open failed"),
            state_machine: db
                .open_tree("state_machine")
                .expect("state_machine open failed"),

            watch: Arc::new(Watch::new()),
        }
    }

    pub(crate) fn get_last_membership(
        &self,
    ) -> StorageIOResult<EffectiveMembership<ClusterNodeId, ClusterNode>> {
        self.state_machine
            .get(b"last_membership")
            .map_err(sm_r_err)
            .and_then(|value| {
                value
                    .map(|v| serde_json::from_slice(&v).map_err(sm_r_err))
                    .unwrap_or_else(|| Ok(EffectiveMembership::default()))
            })
    }
    pub(crate) async fn set_last_membership(
        &self,
        membership: EffectiveMembership<ClusterNodeId, ClusterNode>,
    ) -> StorageIOResult<()> {
        let value = serde_json::to_vec(&membership).map_err(sm_w_err)?;
        self.state_machine
            .insert(b"last_membership", value)
            .map_err(sm_w_err)?;

        Ok(())
    }

    pub(crate) fn get_last_applied_log(&self) -> StorageIOResult<Option<LogId<ClusterNodeId>>> {
        self.state_machine
            .get(b"last_applied_log")
            .map_err(l_r_err)
            .and_then(|value| {
                value
                    .map(|v| serde_json::from_slice(&v).map_err(sm_r_err))
                    .transpose()
            })
    }
    pub(crate) async fn set_last_applied_log(
        &self,
        log_id: LogId<ClusterNodeId>,
    ) -> StorageIOResult<()> {
        let value = serde_json::to_vec(&log_id).map_err(sm_w_err)?;
        self.state_machine
            .insert(b"last_applied_log", value)
            .map_err(l_r_err)?;

        Ok(())
    }

    pub(crate) async fn from_serializable(
        sm: StateMachineContent,
        db: Arc<sled::Db>,
    ) -> StorageIOResult<Self> {
        let data_tree = db.open_tree("data").expect("store open failed");
        let mut batch = sled::Batch::default();
        for (key, value) in sm.data {
            batch.insert(key.as_bytes(), value.as_bytes())
        }
        data_tree.apply_batch(batch).map_err(sm_w_err)?;

        let r = StateMachine::new(db);

        if let Some(log_id) = sm.last_applied_log {
            r.set_last_applied_log(log_id).await?;
        }
        r.set_last_membership(sm.last_membership).await?;

        Ok(r)
    }

    //********************************************************************************* */
    fn get(&self, key: &str) -> StorageIOResult<Option<sled::IVec>> {
        let val = self.db.get(key).map_err(sm_r_err)?;

        Ok(val)
    }

    fn contains_key(&self, key: &str) -> StorageIOResult<bool> {
        let exist = self.db.contains_key(key).map_err(sm_r_err)?;

        Ok(exist)
    }

    fn insert(&self, key: &str, val: &str) -> StorageIOResult<()> {
        let version = self.update_version()?;
        self.db.insert(key, val).map_err(l_r_err)?;
        info!("METADATA WRITE: {} :{}", key, val);
        let log = EntryLog {
            tye: ENTRY_LOG_TYPE_SET,
            ver: version,
            key: key.to_string(),
            val: val.to_string(),
        };

        self.watch.writer_log(log);

        Ok(())
    }

    fn remove(&self, key: &str) -> StorageIOResult<()> {
        let version = self.update_version()?;
        self.db.remove(key).map_err(l_r_err)?;
        info!("METADATA REMOVE: {}", key);
        let log = EntryLog {
            tye: ENTRY_LOG_TYPE_DEL,
            ver: version,
            key: key.to_string(),
            val: "".to_string(),
        };

        self.watch.writer_log(log);

        Ok(())
    }

    fn version(&self) -> StorageIOResult<u64> {
        let key = KeyPath::version();
        let mut ver_str = "0".to_string();
        if let Some(val) = self.get(&key)? {
            unsafe { ver_str = String::from_utf8_unchecked((*val).to_owned()) };
        }

        let ver = from_str::<u64>(&ver_str).unwrap_or(0);

        Ok(ver)
    }

    fn update_version(&self) -> StorageIOResult<u64> {
        let key = KeyPath::version();
        let mut ver_str = "0".to_string();
        if let Some(val) = self.get(&key)? {
            unsafe { ver_str = String::from_utf8_unchecked((*val).to_owned()) };
        }
        let ver = from_str::<u64>(&ver_str).unwrap_or(0) + 1;
        let val = &*(ver.to_string());
        self.db.insert(&key, val).map_err(l_r_err)?;
        info!("METADATA WRITE: {} :{}", &key, val);
        Ok(ver)
    }

    fn fetch_and_add_incr_id(&self, cluster: &str, count: u32) -> StorageIOResult<u32> {
        let id_key = KeyPath::incr_id(cluster);

        let mut id_str = "1".to_string();
        if let Some(val) = self.get(&id_key)? {
            unsafe { id_str = String::from_utf8_unchecked((*val).to_owned()) };
        }
        let id_num = from_str::<u32>(&id_str).unwrap_or(1);

        let val = &*(id_num + count).to_string();
        self.db.insert(&id_key, val).map_err(sm_w_err)?;
        info!("METADATA WRITE: {} :{}", &id_key, val);

        Ok(id_num)
    }

    pub fn get_struct<T>(&self, key: &str) -> MetaResult<Option<T>>
    where
        for<'a> T: Deserialize<'a>,
    {
        let val = self.get(key)?;
        if let Some(data) = val {
            let info: T = from_slice(&data).map_err(sm_r_err)?;
            Ok(Some(info))
        } else {
            Ok(None)
        }
    }

    pub fn children_fullpath(&self, path: &str) -> MetaResult<Vec<String>> {
        let mut path = path.to_owned();
        if !path.ends_with('/') {
            path.push('/');
        }

        let mut list = vec![];
        for res in self.db.scan_prefix(path.as_bytes()) {
            match res {
                Err(err) => {
                    return Err(crate::error::MetaError::MetaStoreIO {
                        err: err.to_string(),
                    })
                }
                Ok(val) => {
                    let key;
                    unsafe { key = String::from_utf8_unchecked((*val.0).to_owned()) };
                    match key.strip_prefix(path.as_str()) {
                        Some(val) => {
                            if val.find('/').is_some() {
                                continue;
                            }
                            if val.is_empty() {
                                continue;
                            }

                            list.push(key.clone());
                        }

                        None => break,
                    }
                }
            }
        }
        Ok(list)
    }

    pub fn children_data<T>(&self, path: &str) -> MetaResult<HashMap<String, T>>
    where
        for<'a> T: Deserialize<'a>,
    {
        let mut path = path.to_owned();
        if !path.ends_with('/') {
            path.push('/');
        }
        let mut result = HashMap::new();
        let keys = self.children_fullpath(&path)?;
        for it in keys.iter() {
            let val = self.get(it)?;
            if let Some(data) = val {
                if let Ok(info) = from_slice(&data) {
                    if let Some(key) = it.strip_prefix(path.as_str()) {
                        result.insert(key.to_string(), info);
                    }
                }
            }
        }

        Ok(result)
    }

    pub fn read_change_logs(
        &self,
        cluster: &str,
        tenants: &HashSet<String>,
        base_ver: u64,
    ) -> WatchData {
        let mut data = WatchData {
            full_sync: false,
            entry_logs: vec![],
            min_ver: self.watch.min_version().unwrap_or(0),
            max_ver: self.watch.max_version().unwrap_or(0),
        };

        if base_ver == self.version().unwrap_or(0) {
            return data;
        }

        let (logs, status) = self.watch.read_entry_logs(cluster, tenants, base_ver);
        if status < 0 {
            data.full_sync = true;
        } else {
            data.entry_logs = logs;
        }

        data
    }

    pub fn to_tenant_meta_data(&self, cluster: &str, tenant: &str) -> MetaResult<TenantMetaData> {
        let mut meta = TenantMetaData::new();
<<<<<<< HEAD
        meta.version = self.version();
        meta.roles =
            self.children_data::<CustomTenantRole<Oid>>(&KeyPath::roles(cluster, tenant))?;
        meta.members =
            self.children_data::<TenantRoleIdentifier>(&KeyPath::members(cluster, tenant))?;
=======
        meta.version = self.version()?;
        meta.users = self.children_data::<UserInfo>(&KeyPath::tenant_users(cluster, tenant))?;

>>>>>>> 2c589aa7
        let db_schemas =
            self.children_data::<DatabaseSchema>(&KeyPath::tenant_dbs(cluster, tenant))?;

        for (key, schema) in db_schemas.iter() {
            let buckets = self
                .children_data::<BucketInfo>(&KeyPath::tenant_db_buckets(cluster, tenant, key))?;
            let tables =
                self.children_data::<TableSchema>(&KeyPath::tenant_schemas(cluster, tenant, key))?;

            let info = DatabaseInfo {
                tables,
                schema: schema.clone(),
                buckets: buckets.into_values().collect(),
            };

            meta.dbs.insert(key.clone(), info);
        }

        Ok(meta)
    }

    pub fn process_read_command(&self, req: &ReadCommand) -> CommandResp {
        debug!("meta process read command {:?}", req);
        match req {
            ReadCommand::DataNodes(cluster) => {
                response_encode(self.process_read_data_nodes(cluster))
            }
            ReadCommand::NodeMetrics(cluster) => {
                response_encode(self.process_read_node_metrics(cluster))
            }
            ReadCommand::TenaneMetaData(cluster, tenant) => {
                response_encode(self.to_tenant_meta_data(cluster, tenant))
            }
            ReadCommand::CustomRole(cluster, role_name, tenant_name) => {
                let path = KeyPath::role(cluster, tenant_name, role_name);
                response_encode(self.get_struct::<CustomTenantRole<Oid>>(&path))
            }
            ReadCommand::CustomRoles(cluster, tenant_name) => {
                response_encode(self.process_read_roles(cluster, tenant_name))
            }
            ReadCommand::MemberRole(cluster, tenant_name, user_id) => {
                let path = KeyPath::member(cluster, tenant_name, user_id);
                response_encode(self.get_struct::<TenantRoleIdentifier>(&path))
            }
            ReadCommand::Members(cluster, tenant_name) => {
                response_encode(self.process_read_members(cluster, tenant_name))
            }
            ReadCommand::User(cluster, user_name) => {
                let path = KeyPath::user(cluster, user_name);
                response_encode(self.get_struct::<UserDesc>(&path))
            }
            ReadCommand::Users(cluster) => response_encode(self.process_read_users(cluster)),
            ReadCommand::Tenant(cluster, tenant_name) => {
                let path = KeyPath::tenant(cluster, tenant_name);
                response_encode(self.get_struct::<Tenant>(&path))
            }
            ReadCommand::Tenants(cluster) => response_encode(self.process_read_tenants(cluster)),
        }
    }

    pub fn process_read_data_nodes(&self, cluster: &str) -> MetaResult<(Vec<NodeInfo>, u64)> {
        let response: Vec<NodeInfo> = self
            .children_data::<NodeInfo>(&KeyPath::data_nodes(cluster))?
            .into_values()
            .collect();

        let ver = self.version()?;
        Ok((response, ver))
    }

    pub fn process_read_node_metrics(&self, cluster: &str) -> MetaResult<Vec<NodeMetrics>> {
        let response: Vec<NodeMetrics> = self
            .children_data::<NodeMetrics>(&KeyPath::data_nodes_metrics(cluster))?
            .into_values()
            .collect();

        Ok(response)
    }

    pub fn process_read_users(&self, cluster: &str) -> MetaResult<Vec<UserDesc>> {
        let path = KeyPath::users(cluster);
        let users: Vec<UserDesc> = self
            .children_data::<UserDesc>(&path)?
            .into_values()
            .collect();

        Ok(users)
    }

    pub fn process_read_tenants(&self, cluster: &str) -> MetaResult<Vec<Tenant>> {
        let path = KeyPath::tenants(cluster);
        let tenants: Vec<Tenant> = self.children_data::<Tenant>(&path)?.into_values().collect();

        Ok(tenants)
    }

    pub fn process_read_roles(
        &self,
        cluster: &str,
        tenant_name: &str,
    ) -> MetaResult<Vec<CustomTenantRole<Oid>>> {
        let path = KeyPath::roles(cluster, tenant_name);

        let roles: Vec<CustomTenantRole<Oid>> = self
            .children_data::<CustomTenantRole<Oid>>(&path)?
            .into_values()
            .collect();

        Ok(roles)
    }

    pub fn process_read_members(
        &self,
        cluster: &str,
        tenant_name: &str,
    ) -> MetaResult<HashMap<String, TenantRoleIdentifier>> {
        let path = KeyPath::members(cluster, tenant_name);

        let members = self.children_data::<TenantRoleIdentifier>(&path)?;
        let users: HashMap<String, UserDesc> = self
            .children_data::<UserDesc>(&KeyPath::users(cluster))?
            .into_values()
            .map(|desc| (format!("{}", desc.id()), desc))
            .collect();

        trace::trace!("members of path {}: {:?}", path, members);
        trace::trace!("all users: {:?}", users);

        let members: HashMap<String, TenantRoleIdentifier> = members
            .into_iter()
            .filter_map(|(id, role)| users.get(&id).map(|e| (e.name().to_string(), role)))
            .collect();

        debug!("returned members of path {}: {:?}", path, members);

        Ok(members)
    }

    pub fn process_write_command(&self, req: &WriteCommand) -> CommandResp {
        debug!("meta process write command {:?}", req);

        match req {
            WriteCommand::Set { key, value } => response_encode(self.process_write_set(key, value)),
            WriteCommand::AddDataNode(cluster, node) => {
                response_encode(self.process_add_date_node(cluster, node))
            }
            WriteCommand::ReportNodeMetrics(cluster, node_metrics) => {
                response_encode(self.process_add_node_metrics(cluster, node_metrics))
            }
            WriteCommand::CreateDB(cluster, tenant, schema) => {
                response_encode(self.process_create_db(cluster, tenant, schema))
            }
            WriteCommand::AlterDB(cluster, tenant, schema) => {
                response_encode(self.process_alter_db(cluster, tenant, schema))
            }
            WriteCommand::DropDB(cluster, tenant, db_name) => {
                response_encode(self.process_drop_db(cluster, tenant, db_name))
            }
            WriteCommand::DropTable(cluster, tenant, db_name, table_name) => {
                response_encode(self.process_drop_table(cluster, tenant, db_name, table_name))
            }
            WriteCommand::CreateTable(cluster, tenant, schema) => {
                response_encode(self.process_create_table(cluster, tenant, schema))
            }
            WriteCommand::UpdateTable(cluster, tenant, schema) => {
                response_encode(self.process_update_table(cluster, tenant, schema))
            }
            WriteCommand::CreateBucket(cluster, tenant, db, ts) => {
                response_encode(self.process_create_bucket(cluster, tenant, db, ts))
            }
            WriteCommand::DeleteBucket(cluster, tenant, db, id) => {
                response_encode(self.process_delete_bucket(cluster, tenant, db, *id))
            }
            WriteCommand::CreateUser(cluster, name, options, is_admin) => {
                response_encode(self.process_create_user(cluster, name, options, *is_admin))
            }
            WriteCommand::AlterUser(cluster, name, options) => {
                response_encode(self.process_alter_user(cluster, name, options))
            }
            WriteCommand::RenameUser(cluster, old_name, new_name) => {
                response_encode(self.process_rename_user(cluster, old_name, new_name))
            }
            WriteCommand::DropUser(cluster, name) => {
                response_encode(self.process_drop_user(cluster, name))
            }
            WriteCommand::CreateTenant(cluster, name, options) => {
                response_encode(self.process_create_tenant(cluster, name, options))
            }
            WriteCommand::AlterTenant(cluster, name, options) => {
                response_encode(self.process_alter_tenant(cluster, name, options))
            }
            WriteCommand::RenameTenant(cluster, old_name, new_name) => {
                response_encode(self.process_rename_tenant(cluster, old_name, new_name))
            }
            WriteCommand::DropTenant(cluster, name) => {
                response_encode(self.process_drop_tenant(cluster, name))
            }
            WriteCommand::AddMemberToTenant(cluster, user_id, role, tenant_name) => {
                response_encode(self.process_add_member_to_tenant(
                    cluster,
                    user_id,
                    role,
                    tenant_name,
                ))
            }
            WriteCommand::RemoveMemberFromTenant(cluster, user_id, tenant_name) => {
                response_encode(self.process_remove_member_to_tenant(cluster, user_id, tenant_name))
            }
            WriteCommand::ReasignMemberRole(cluster, user_id, role, tenant_name) => {
                response_encode(self.process_reasign_member_role(
                    cluster,
                    user_id,
                    role,
                    tenant_name,
                ))
            }

            WriteCommand::CreateRole(cluster, role_name, sys_role, privileges, tenant_name) => {
                response_encode(self.process_create_role(
                    cluster,
                    role_name,
                    sys_role,
                    privileges,
                    tenant_name,
                ))
            }
            WriteCommand::DropRole(cluster, role_name, tenant_name) => {
                response_encode(self.process_drop_role(cluster, role_name, tenant_name))
            }
            WriteCommand::GrantPrivileges(cluster, privileges, role_name, tenant_name) => {
                response_encode(self.process_grant_privileges(
                    cluster,
                    privileges,
                    role_name,
                    tenant_name,
                ))
            }
            WriteCommand::RevokePrivileges(cluster, privileges, role_name, tenant_name) => {
                response_encode(self.process_revoke_privileges(
                    cluster,
                    privileges,
                    role_name,
                    tenant_name,
                ))
            }
            WriteCommand::RetainID(cluster, count) => {
                response_encode(self.process_retain_id(cluster, *count))
            }
            WriteCommand::UpdateVnodeReplSet(args) => {
                response_encode(self.process_update_vnode_repl_set(args))
            }
            WriteCommand::UpdateVnode(args) => response_encode(self.process_update_vnode(args)),
            WriteCommand::LimiterRequest {
                cluster,
                tenant,
                request,
            } => response_encode(self.process_limiter_request(cluster, tenant, request)),
        }
    }

    fn process_write_set(&self, key: &str, val: &str) -> MetaResult<()> {
        Ok(self.insert(key, val)?)
    }

    fn process_update_vnode(&self, args: &UpdateVnodeArgs) -> MetaResult<()> {
        let key = key_path::KeyPath::tenant_bucket_id(
            &args.cluster,
            &args.vnode_info.tenant,
            &args.vnode_info.db_name,
            args.vnode_info.bucket_id,
        );
        let mut bucket = match self.get_struct::<BucketInfo>(&key)? {
            Some(b) => b,
            None => {
                return Err(MetaError::BucketNotFound {
                    id: args.vnode_info.bucket_id,
                });
            }
        };

        for set in bucket.shard_group.iter_mut() {
            if set.id != args.vnode_info.repl_set_id {
                continue;
            }
            for vnode in set.vnodes.iter_mut() {
                if vnode.id == args.vnode_info.vnode_id {
                    vnode.status = args.vnode_info.status;
                    break;
                }
            }
        }

        self.insert(&key, &value_encode(&bucket)?)?;
        Ok(())
    }

    fn process_update_vnode_repl_set(&self, args: &UpdateVnodeReplSetArgs) -> MetaResult<()> {
        let key = key_path::KeyPath::tenant_bucket_id(
            &args.cluster,
            &args.tenant,
            &args.db_name,
            args.bucket_id,
        );
        let mut bucket = match self.get_struct::<BucketInfo>(&key)? {
            Some(b) => b,
            None => {
                return Err(MetaError::BucketNotFound { id: args.bucket_id });
            }
        };

        for set in bucket.shard_group.iter_mut() {
            if set.id != args.repl_id {
                continue;
            }

            for info in args.del_info.iter() {
                set.vnodes
                    .retain(|item| !((item.id == info.id) && (item.node_id == info.node_id)));
            }

            for info in args.add_info.iter() {
                set.vnodes.push(info.clone());
            }
        }

        self.insert(&key, &value_encode(&bucket)?)?;
        Ok(())
    }

    fn process_retain_id(&self, cluster: &str, count: u32) -> MetaResult<u32> {
        let id = self.fetch_and_add_incr_id(cluster, count)?;

        Ok(id)
    }

    fn check_node_ip_address(&self, cluster: &str, node: &NodeInfo) -> MetaResult<bool> {
        for value in self
            .children_data::<NodeInfo>(&KeyPath::data_nodes(cluster))?
            .values()
        {
            if value.id != node.id
                && (value.http_addr == node.http_addr || value.grpc_addr == node.grpc_addr)
            {
                error!(
                    "ip address has been added, add node failed, the added node is : {:?}",
                    value
                );
                return Ok(false);
            }
        }
        Ok(true)
    }

    fn process_add_date_node(&self, cluster: &str, node: &NodeInfo) -> MetaResult<()> {
        if !self.check_node_ip_address(cluster, node)? {
            return Err(MetaError::DataNodeExist {
                addr: format! {"{} {}", node.grpc_addr,node.http_addr},
            });
        }
        let key = KeyPath::data_node_id(cluster, node.id);
        let value = value_encode(node)?;
        Ok(self.insert(&key, &value)?)
    }

    fn process_add_node_metrics(
        &self,
        cluster: &str,
        node_metrics: &NodeMetrics,
    ) -> MetaResult<()> {
        let key = KeyPath::data_node_metrics(cluster, node_metrics.id);
        let value = value_encode(node_metrics)?;
        Ok(self.insert(&key, &value)?)
    }

    fn process_drop_db(&self, cluster: &str, tenant: &str, db_name: &str) -> MetaResult<()> {
        let key = KeyPath::tenant_db_name(cluster, tenant, db_name);
        let _ = self.remove(&key);

        let buckets_path = KeyPath::tenant_db_buckets(cluster, tenant, db_name);
        for it in self.children_fullpath(&buckets_path)?.iter() {
            let _ = self.remove(it);
        }

        let schemas_path = KeyPath::tenant_schemas(cluster, tenant, db_name);
        for it in self.children_fullpath(&schemas_path)?.iter() {
            let _ = self.remove(it);
        }

        Ok(())
    }

    fn process_drop_table(
        &self,
        cluster: &str,
        tenant: &str,
        db_name: &str,
        table_name: &str,
    ) -> MetaResult<()> {
        let key = KeyPath::tenant_schema_name(cluster, tenant, db_name, table_name);
        if !self.contains_key(&key)? {
            return Err(MetaError::TableNotFound {
                table: table_name.to_owned(),
            });
        }

        Ok(self.remove(&key)?)
    }

    fn process_create_db(
        &self,
        cluster: &str,
        tenant: &str,
        schema: &DatabaseSchema,
    ) -> MetaResult<TenantMetaData> {
        let key = KeyPath::tenant_db_name(cluster, tenant, schema.database_name());
        if self.contains_key(&key)? {
            return Err(MetaError::DatabaseAlreadyExists {
                database: schema.database_name().to_string(),
            });
        }

        self.check_db_schema_valid(cluster, schema)?;
        self.insert(&key, &value_encode(schema)?)?;

        self.to_tenant_meta_data(cluster, tenant)
    }

    fn process_alter_db(
        &self,
        cluster: &str,
        tenant: &str,
        schema: &DatabaseSchema,
    ) -> MetaResult<()> {
        let key = KeyPath::tenant_db_name(cluster, tenant, schema.database_name());
        if !self.contains_key(&key)? {
            return Err(MetaError::DatabaseNotFound {
                database: schema.database_name().to_string(),
            });
        }

        self.check_db_schema_valid(cluster, schema)?;
        self.insert(&key, &value_encode(schema)?)?;
        Ok(())
    }

    fn check_db_schema_valid(&self, cluster: &str, db_schema: &DatabaseSchema) -> MetaResult<()> {
        if db_schema.config.shard_num_or_default() == 0
            || db_schema.config.replica_or_default()
                > self
                    .children_data::<NodeInfo>(&KeyPath::data_nodes(cluster))?
                    .into_values()
                    .count() as u64
        {
            return Err(MetaError::DatabaseSchemaInvalid {
                name: db_schema.database_name().to_string(),
            });
        }

        Ok(())
    }

    fn process_create_table(
        &self,
        cluster: &str,
        tenant: &str,
        schema: &TableSchema,
    ) -> MetaResult<TenantMetaData> {
        let key = KeyPath::tenant_db_name(cluster, tenant, &schema.db());
        if !self.contains_key(&key)? {
            return Err(MetaError::DatabaseNotFound {
                database: schema.db(),
            });
        }
        let key = KeyPath::tenant_schema_name(cluster, tenant, &schema.db(), &schema.name());
        if self.contains_key(&key)? {
            return Err(MetaError::TableAlreadyExists {
                table_name: schema.name(),
            });
        }

        self.insert(&key, &value_encode(schema)?)?;

        self.to_tenant_meta_data(cluster, tenant)
    }

    fn process_update_table(
        &self,
        cluster: &str,
        tenant: &str,
        schema: &TableSchema,
    ) -> MetaResult<()> {
        let key = KeyPath::tenant_schema_name(cluster, tenant, &schema.db(), &schema.name());
        if let Some(val) = self.get_struct::<TableSchema>(&key)? {
            match (val, schema) {
                (TableSchema::TsKvTableSchema(val), TableSchema::TsKvTableSchema(schema)) => {
                    if val.schema_id + 1 != schema.schema_id {
                        return Err(MetaError::UpdateTableConflict {
                            name: schema.name.clone(),
                        });
                    }
                }
                _ => {
                    return Err(MetaError::NotSupport {
                        msg: "update external table".to_string(),
                    });
                }
            }
        }

        self.insert(&key, &value_encode(schema)?)?;
        Ok(())
    }

    fn get_valid_node_list(&self, cluster: &str) -> MetaResult<Vec<NodeInfo>> {
        let node_info_list: Vec<NodeInfo> = self
            .children_data::<NodeInfo>(&KeyPath::data_nodes(cluster))?
            .into_values()
            .collect();

        let node_metrics_list: Vec<NodeMetrics> = self
            .children_data::<NodeMetrics>(&KeyPath::data_nodes_metrics(cluster))?
            .into_values()
            .collect();

        let mut filter_node_list = node_info_list;
        filter_node_list.retain(|node_info| node_info.attribute != NodeAttribute::Cold);

        let mut tmp_node_list: Vec<_> = filter_node_list
            .clone()
            .iter()
            .map(|a| {
                (
                    a.clone(),
                    node_metrics_list
                        .iter()
                        .find(|b| b.id == a.id)
                        .unwrap_or(&NodeMetrics {
                            id: a.id,
                            disk_free: 0,
                            time: 0,
                            status: NodeStatus::Unreachable,
                        })
                        .clone(),
                )
            })
            .collect();

        if tmp_node_list.is_empty() {
            return Ok(filter_node_list);
        }

        tmp_node_list.sort_by(|(_, a), (_, b)| b.disk_free.cmp(&a.disk_free));

        let mut valid_node_list = Vec::new();

        for (node_info, node_metrics) in tmp_node_list.iter() {
            if node_metrics.status == NodeStatus::Healthy {
                valid_node_list.push(node_info.clone());
            }
        }

        Ok(valid_node_list)
    }

    fn process_create_bucket(
        &self,
        cluster: &str,
        tenant: &str,
        db: &str,
        ts: &i64,
    ) -> MetaResult<TenantMetaData> {
        let db_path = KeyPath::tenant_db_name(cluster, tenant, db);
        let buckets = self.children_data::<BucketInfo>(&(db_path.clone() + "/buckets"))?;
        for (_, val) in buckets.iter() {
            if *ts >= val.start_time && *ts < val.end_time {
                return self.to_tenant_meta_data(cluster, tenant);
            }
        }
        let res = self
            .get(&db_path)?
            .and_then(|v| from_slice::<DatabaseSchema>(&v).ok());
        let db_schema = match res {
            Some(info) => info,
            None => {
                return Err(MetaError::DatabaseNotFound {
                    database: db.to_string(),
                });
            }
        };

        let node_list = self.get_valid_node_list(cluster)?;
        if node_list.is_empty()
            || db_schema.config.shard_num_or_default() == 0
            || db_schema.config.replica_or_default() > node_list.len() as u64
        {
            return Err(MetaError::DatabaseSchemaInvalid {
                name: db.to_string(),
            });
        }

        if *ts < db_schema.time_to_expired() {
            return Err(MetaError::NotSupport {
                msg: "create expired bucket".to_string(),
            });
        }

        let mut bucket = BucketInfo {
            id: self.fetch_and_add_incr_id(cluster, 1)?,
            start_time: 0,
            end_time: 0,
            shard_group: vec![],
        };
        (bucket.start_time, bucket.end_time) = get_time_range(
            *ts,
            db_schema
                .config
                .vnode_duration_or_default()
                .to_precision(*db_schema.config.precision_or_default()),
        );
        let (group, used) = allocation_replication_set(
            node_list,
            db_schema.config.shard_num_or_default() as u32,
            db_schema.config.replica_or_default() as u32,
            bucket.id + 1,
        );
        bucket.shard_group = group;
        self.fetch_and_add_incr_id(cluster, used)?;

        let key = KeyPath::tenant_bucket_id(cluster, tenant, db, bucket.id);
        self.insert(&key, &value_encode(&bucket)?)?;

        self.to_tenant_meta_data(cluster, tenant)
    }

    fn process_delete_bucket(
        &self,
        cluster: &str,
        tenant: &str,
        db: &str,
        id: u32,
    ) -> MetaResult<()> {
        let key = KeyPath::tenant_bucket_id(cluster, tenant, db, id);
        Ok(self.remove(&key)?)
    }

    fn process_create_user(
        &self,
        cluster: &str,
        user_name: &str,
        user_options: &UserOptions,
        is_admin: bool,
    ) -> MetaResult<Oid> {
        let key = KeyPath::user(cluster, user_name);

        if self.contains_key(&key)? {
            return Err(MetaError::UserAlreadyExists {
                user: user_name.to_string(),
            });
        }

        let oid = UuidGenerator::default().next_id();
        let user_desc = UserDesc::new(oid, user_name.to_string(), user_options.clone(), is_admin);

        self.insert(&key, &value_encode(&user_desc)?)?;
        Ok(oid)
    }

    fn process_alter_user(
        &self,
        cluster: &str,
        user_name: &str,
        user_options: &UserOptions,
    ) -> MetaResult<()> {
        let key = KeyPath::user(cluster, user_name);
        if let Some(old_user_desc) = self.get_struct::<UserDesc>(&key)? {
            let old_options = old_user_desc.options().to_owned();
            let new_options = user_options.clone().merge(old_options);

            let new_user_desc = UserDesc::new(
                *old_user_desc.id(),
                user_name.to_string(),
                new_options,
                old_user_desc.is_root_admin(),
            );

            Ok(self.insert(&key, &value_encode(&new_user_desc)?)?)
        } else {
            Err(MetaError::UserNotFound {
                user: user_name.to_string(),
            })
        }
    }

    fn process_rename_user(
        &self,
        _cluster: &str,
        _old_name: &str,
        _new_name: &str,
    ) -> MetaResult<()> {
        Err(MetaError::NotSupport {
            msg: "rename user".to_string(),
        })
    }

    fn process_drop_user(&self, cluster: &str, user_name: &str) -> MetaResult<()> {
        let key = KeyPath::user(cluster, user_name);

        Ok(self.remove(&key)?)
    }

    fn set_tenant_limiter(
        &self,
        cluster: &str,
        tenant: &str,
        limiter: Option<RemoteRequestLimiter>,
    ) -> MetaResult<()> {
        let key = KeyPath::limiter(cluster, tenant);

        let limiter = match limiter {
            Some(limiter) => limiter,
            None => {
                return Ok(self.remove(&key)?);
            }
        };

        Ok(self.insert(&key, &value_encode(&limiter)?)?)
    }

    fn process_create_tenant(
        &self,
        cluster: &str,
        name: &str,
        options: &TenantOptions,
    ) -> MetaResult<Tenant> {
        let key = KeyPath::tenant(cluster, name);

        if self.contains_key(&key)? {
            return Err(MetaError::TenantAlreadyExists {
                tenant: name.to_string(),
            });
        }

        let oid = UuidGenerator::default().next_id();
        let tenant = Tenant::new(oid, name.to_string(), options.clone());

        let limiter = options.request_config().map(RemoteRequestLimiter::new);

        self.set_tenant_limiter(cluster, name, limiter)?;

        self.insert(&key, &value_encode(&tenant)?)?;

        Ok(tenant)
    }

    fn process_alter_tenant(
        &self,
        cluster: &str,
        name: &str,
        options: &TenantOptions,
    ) -> MetaResult<Tenant> {
        let key = KeyPath::tenant(cluster, name);
        if let Some(tenant) = self.get_struct::<Tenant>(&key)? {
            let new_tenant = Tenant::new(*tenant.id(), name.to_string(), options.to_owned());
            self.insert(&key, &value_encode(&new_tenant)?)?;

            let limiter = options.request_config().map(RemoteRequestLimiter::new);

            self.set_tenant_limiter(cluster, name, limiter)?;

            Ok(new_tenant)
        } else {
            Err(MetaError::TenantAlreadyExists {
                tenant: name.to_string(),
            })
        }
    }

    fn process_rename_tenant(
        &self,
        _cluster: &str,
        _old_name: &str,
        _new_name: &str,
    ) -> MetaResult<()> {
        Err(MetaError::NotSupport {
            msg: "rename tenant".to_string(),
        })
    }

    fn process_drop_tenant(&self, cluster: &str, name: &str) -> MetaResult<()> {
        let key = KeyPath::tenant(cluster, name);
        let limiter_key = KeyPath::limiter(cluster, name);

        self.remove(&key)?;
        self.remove(&limiter_key)?;

        Ok(())
    }

    fn process_add_member_to_tenant(
        &self,
        cluster: &str,
        user_id: &Oid,
        role: &TenantRoleIdentifier,
        tenant_name: &str,
    ) -> MetaResult<()> {
        let key = KeyPath::member(cluster, tenant_name, user_id);

        if self.contains_key(&key)? {
            return Err(MetaError::UserAlreadyExists {
                user: user_id.to_string(),
            });
        }

        Ok(self.insert(&key, &value_encode(&role)?)?)
    }

    fn process_remove_member_to_tenant(
        &self,
        cluster: &str,
        user_id: &Oid,
        tenant_name: &str,
    ) -> MetaResult<()> {
        let key = KeyPath::member(cluster, tenant_name, user_id);

        if self.contains_key(&key)? {
            self.remove(&key)?;

            Ok(())
        } else {
            Err(MetaError::UserNotFound {
                user: user_id.to_string(),
            })
        }
    }

    fn process_reasign_member_role(
        &self,
        cluster: &str,
        user_id: &Oid,
        role: &TenantRoleIdentifier,
        tenant_name: &str,
    ) -> MetaResult<()> {
        let key = KeyPath::member(cluster, tenant_name, user_id);

        if !self.contains_key(&key)? {
            return Err(MetaError::UserNotFound {
                user: user_id.to_string(),
            });
        }

        Ok(self.insert(&key, &value_encode(&role)?)?)
    }

    fn process_create_role(
        &self,
        cluster: &str,
        role_name: &str,
        sys_role: &SystemTenantRole,
        privileges: &HashMap<String, DatabasePrivilege>,
        tenant_name: &str,
    ) -> MetaResult<()> {
        let key = KeyPath::role(cluster, tenant_name, role_name);

        if self.contains_key(&key)? {
            return Err(MetaError::RoleAlreadyExists {
                role: role_name.to_string(),
            });
        }

        let oid = UuidGenerator::default().next_id();
        let role = CustomTenantRole::new(
            oid,
            role_name.to_string(),
            sys_role.clone(),
            privileges.clone(),
        );

        Ok(self.insert(&key, &value_encode(&role)?)?)
    }

    fn process_drop_role(
        &self,
        cluster: &str,
        role_name: &str,
        tenant_name: &str,
    ) -> MetaResult<bool> {
        let key = KeyPath::role(cluster, tenant_name, role_name);

        if !self.contains_key(&key)? {
            return Err(MetaError::RoleNotFound {
                role: role_name.to_string(),
            });
        }

        self.remove(&key)?;
        Ok(true)
    }

    fn process_grant_privileges(
        &self,
        cluster: &str,
        privileges: &[(DatabasePrivilege, String)],
        role_name: &str,
        tenant_name: &str,
    ) -> MetaResult<()> {
        let key = KeyPath::role(cluster, tenant_name, role_name);
        if let Some(mut role) = self.get_struct::<CustomTenantRole<Oid>>(&key)? {
            for (privilege, database_name) in privileges {
                let _ = role.grant_privilege(database_name.clone(), privilege.clone());
            }

            Ok(self.insert(&key, &value_encode(&role)?)?)
        } else {
            Err(MetaError::RoleNotFound {
                role: role_name.to_string(),
            })
        }
    }

    fn process_revoke_privileges(
        &self,
        cluster: &str,
        privileges: &[(DatabasePrivilege, String)],
        role_name: &str,
        tenant_name: &str,
    ) -> MetaResult<()> {
        let key = KeyPath::role(cluster, tenant_name, role_name);
        if let Some(mut role) = self.get_struct::<CustomTenantRole<Oid>>(&key)? {
            for (privilege, database_name) in privileges {
                let _ = role.revoke_privilege(database_name, privilege);
            }

            Ok(self.insert(&key, &value_encode(&role)?)?)
        } else {
            Err(MetaError::RoleNotFound {
                role: role_name.to_string(),
            })
        }
    }

    fn process_limiter_request(
        &self,
        cluster: &str,
        tenant: &str,
        requests: &LocalBucketRequest,
    ) -> MetaResult<LocalBucketResponse> {
        let mut rsp = LocalBucketResponse {
            kind: requests.kind,
            alloc: requests.expected.max,
        };
        let key = KeyPath::limiter(cluster, tenant);

        let limiter = match self.get_struct::<RemoteRequestLimiter>(&key)? {
            Some(b) => b,
            None => {
                return Ok(rsp);
            }
        };

        let bucket = match limiter.buckets.get(&requests.kind) {
            Some(bucket) => bucket,
            None => {
                return Ok(rsp);
            }
        };
        let alloc = bucket.acquire_closed(requests.expected.max as usize);

        self.set_tenant_limiter(cluster, tenant, Some(limiter))?;
        rsp.alloc = alloc as i64;

        Ok(rsp)
    }
}

#[cfg(test)]
mod test {
    use std::collections::BTreeMap;
    use std::println;

    use serde::{Deserialize, Serialize};

    #[tokio::test]
    async fn test_btree_map() {
        let mut map = BTreeMap::new();
        map.insert("/root/tenant".to_string(), "tenant_v".to_string());
        map.insert("/root/tenant/db1".to_string(), "123_v".to_string());
        map.insert("/root/tenant/db2".to_string(), "456_v".to_string());
        map.insert("/root/tenant/db1/".to_string(), "123/_v".to_string());
        map.insert("/root/tenant/db1/table1".to_string(), "123_v".to_string());
        map.insert("/root/tenant/123".to_string(), "123_v".to_string());
        map.insert("/root/tenant/456".to_string(), "456_v".to_string());

        let begin = "/root/tenant/".to_string();
        let end = "/root/tenant/|".to_string();
        for (key, value) in map.range(begin..end) {
            println!("{key}  : {value}");
        }
    }

    //{"Set":{"key":"foo","value":"bar111"}}
    #[derive(Serialize, Deserialize, Debug, Clone)]
    pub struct Command1 {
        id: u32,
        name: String,
    }

    #[derive(Serialize, Deserialize, Debug, Clone)]
    pub struct Command2 {
        id: u32,
        name: String,
    }

    #[derive(Serialize, Deserialize, Debug, Clone)]
    pub enum Command {
        // Test1 { id: u32, name: String },
        // Test2 { id: u32, name: String },
        Test1(Command1),
    }

    #[tokio::test]
    async fn test_json() {
        let cmd = Command::Test1(Command1 {
            id: 100,
            name: "test".to_string(),
        });

        let str = serde_json::to_vec(&cmd).unwrap();
        print!("\n1 === {}=== \n", String::from_utf8(str).unwrap());

        let str = serde_json::to_string(&cmd).unwrap();
        print!("\n2 === {}=== \n", str);

        let tup = ("test1".to_string(), "test2".to_string());
        let str = serde_json::to_string(&tup).unwrap();
        print!("\n3 === {}=== \n", str);

        let str = serde_json::to_string(&"xxx".to_string()).unwrap();
        print!("\n4 === {}=== \n", str);
    }
}<|MERGE_RESOLUTION|>--- conflicted
+++ resolved
@@ -344,17 +344,11 @@
 
     pub fn to_tenant_meta_data(&self, cluster: &str, tenant: &str) -> MetaResult<TenantMetaData> {
         let mut meta = TenantMetaData::new();
-<<<<<<< HEAD
-        meta.version = self.version();
+        meta.version = self.version()?;
         meta.roles =
             self.children_data::<CustomTenantRole<Oid>>(&KeyPath::roles(cluster, tenant))?;
         meta.members =
             self.children_data::<TenantRoleIdentifier>(&KeyPath::members(cluster, tenant))?;
-=======
-        meta.version = self.version()?;
-        meta.users = self.children_data::<UserInfo>(&KeyPath::tenant_users(cluster, tenant))?;
-
->>>>>>> 2c589aa7
         let db_schemas =
             self.children_data::<DatabaseSchema>(&KeyPath::tenant_dbs(cluster, tenant))?;
 
