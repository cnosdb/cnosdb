use crate::NodeId;
use models::auth::privilege::DatabasePrivilege;
use models::auth::role::CustomTenantRole;
use models::auth::role::SystemTenantRole;
use models::auth::role::TenantRoleIdentifier;
use models::auth::user::UserDesc;
use models::auth::user::UserOptions;
use models::oid::Identifier;
use models::oid::Oid;
use models::oid::UuidGenerator;
use models::schema::DatabaseSchema;
use models::schema::TableSchema;
use models::schema::Tenant;
use models::schema::TenantOptions;

use openraft::EffectiveMembership;
use openraft::LogId;
use serde::Deserialize;
use serde::Serialize;
use serde_json::from_str;
use trace::debug;

use tokio::sync::mpsc::Sender;

use std::collections::BTreeMap;
use std::collections::HashMap;
use trace::info;

use models::{meta_data::*, utils};

use super::command::*;

pub type CommandResp = String;

#[derive(Serialize, Deserialize, Debug, Default, Clone)]
pub struct StateMachineContent {
    pub last_applied_log: Option<LogId<NodeId>>,
    pub last_membership: EffectiveMembership<NodeId>,
    pub data: BTreeMap<String, String>,
    pub sequance: u64,
}

pub fn children_fullpath(path: &str, map: &BTreeMap<String, String>) -> Vec<String> {
    let mut path = path.to_owned();
    if !path.ends_with('/') {
        path.push('/');
    }

    let mut list = vec![];
    for (key, _) in map.range(path.clone()..) {
        match key.strip_prefix(path.as_str()) {
            Some(val) => {
                if val.find('/').is_some() {
                    continue;
                }
                if val.is_empty() {
                    continue;
                }

                list.push(key.clone());
            }

            None => break,
        }
    }

    list
}

fn fetch_and_add_incr_id(cluster: &str, map: &mut BTreeMap<String, String>, count: u32) -> u32 {
    let id_key = KeyPath::incr_id(cluster);

    let mut id_str = "1".to_string();
    if let Some(val) = map.get(&id_key) {
        id_str = val.clone();
    }
    let id_num = from_str::<u32>(&id_str).unwrap_or(1);

    map.insert(id_key, (id_num + count).to_string());

    id_num
}

pub fn get_struct<'a, T: Deserialize<'a>>(
    key: &str,
    map: &'a BTreeMap<String, String>,
) -> Option<T> {
    let val = map.get(key)?;
    let info: T = serde_json::from_str(val).ok()?;

    Some(info)
}

pub fn children_data<'a, T: Deserialize<'a>>(
    path: &str,
    map: &'a BTreeMap<String, String>,
) -> HashMap<String, T> {
    let mut path = path.to_owned();
    if !path.ends_with('/') {
        path.push('/');
    }

    let mut result = HashMap::new();
    for it in children_fullpath(&path, map).iter() {
        if let Some(val) = get_struct::<T>(it, map) {
            if let Some(key) = it.strip_prefix(path.as_str()) {
                result.insert(key.to_string(), val);
            }
        }
    }

    result
}

// **    /cluster_name/auto_incr_id -> id
// **    /cluster_name/data_nodes/node_id -> [NodeInfo] 集群、数据节点等信息
// **    /cluster_name/tenant_name/users/name -> [UserInfo] 租户下用户信息、访问权限等
// **    /cluster_name/tenant_name/dbs/db_name -> [DatabaseSchema] db相关信息、保留策略等
// **    /cluster_name/tenant_name/dbs/db_name/buckets/id -> [BucketInfo] bucket相关信息
// **    /cluster_name/tenant_name/dbs/db_name/tables/name -> [TskvTableSchema] schema相关信息
pub struct KeyPath {}
impl KeyPath {
    pub fn incr_id(cluster: &str) -> String {
        format!("/{}/auto_incr_id", cluster)
    }

    pub fn data_nodes(cluster: &str) -> String {
        format!("/{}/data_nodes", cluster)
    }

    pub fn data_node_id(cluster: &str, id: u64) -> String {
        format!("/{}/data_nodes/{}", cluster, id)
    }

    pub fn tenant_users(cluster: &str, tenant: &str) -> String {
        format!("/{}/{}/users", cluster, tenant)
    }

    pub fn tenant_user_name(cluster: &str, tenant: &str, name: &str) -> String {
        format!("/{}/{}/users/{}", cluster, tenant, name)
    }

    pub fn tenant_dbs(cluster: &str, tenant: &str) -> String {
        format!("/{}/{}/dbs", cluster, tenant)
    }

    pub fn tenant_version(cluster: &str, tenant: &str) -> String {
        format!("/{}/{}/version", cluster, tenant)
    }

    pub fn tenant_db_name(cluster: &str, tenant: &str, db: &str) -> String {
        format!("/{}/{}/dbs/{}", cluster, tenant, db)
    }

    pub fn tenant_db_buckets(cluster: &str, tenant: &str, db: &str) -> String {
        format!("/{}/{}/dbs/{}/buckets", cluster, tenant, db)
    }

    pub fn tenant_bucket_id(cluster: &str, tenant: &str, db: &str, id: u32) -> String {
        format!("/{}/{}/dbs/{}/buckets/{}", cluster, tenant, db, id)
    }

    pub fn tenant_schemas(cluster: &str, tenant: &str, db: &str) -> String {
        format!("/{}/{}/dbs/{}/schemas", cluster, tenant, db)
    }

    pub fn tenant_schema_name(cluster: &str, tenant: &str, db: &str, name: &str) -> String {
        format!("/{}/{}/dbs/{}/schemas/{}", cluster, tenant, db, name)
    }

    pub fn users(cluster: &str) -> String {
        format!("/{}/users", cluster)
    }

    pub fn user(cluster: &str, user: &str) -> String {
        format!("/{}/users/{}", cluster, user)
    }

    pub fn tenants(cluster: &str) -> String {
        format!("/{}/tenants", cluster)
    }

    pub fn tenant(cluster: &str, name: &str) -> String {
        format!("/{}/tenants/{}", cluster, name)
    }

    pub fn role(cluster: &str, tenant_name: &str, role_name: &str) -> String {
        format!("/{}/tenants/{}/roles/{}", cluster, tenant_name, role_name)
    }

    pub fn roles(cluster: &str, tenant_name: &str) -> String {
        format!("/{}/tenants/{}/roles", cluster, tenant_name)
    }

    pub fn member(cluster: &str, tenant_name: &str, user_id: &Oid) -> String {
        format!("/{}/tenants/{}/members/{}", cluster, tenant_name, user_id)
    }

    pub fn members(cluster: &str, tenant_name: &str) -> String {
        format!("/{}/tenants/{}/members", cluster, tenant_name)
    }
}

#[derive(Debug)]
pub struct WatchTenantMetaData {
    pub sender: Sender<bool>,

    pub cluster: String,
    pub tenant: String,

    pub delta: TenantMetaDataDelta,
}

impl WatchTenantMetaData {
    pub fn interesting(&self, cluster: &str, tenant: &str) -> bool {
        if self.cluster == cluster && self.tenant == tenant {
            return true;
        }

        false
    }
}

#[derive(Serialize, Deserialize, Debug, Default, Clone)]
pub struct StateMachine {
    pub last_applied_log: Option<LogId<NodeId>>,
    pub last_membership: EffectiveMembership<NodeId>,
    pub data: BTreeMap<String, String>,
}

impl StateMachine {
    pub fn to_content(&self) -> StateMachineContent {
        StateMachineContent {
            last_applied_log: self.last_applied_log,
            last_membership: self.last_membership.clone(),
            data: self.data.clone(),
            sequance: 0,
        }
    }

    pub fn from_content(&mut self, content: &StateMachineContent) {
        self.last_applied_log = content.last_applied_log;
        self.last_membership = content.last_membership.clone();
        self.data = content.data.clone();
    }

    pub fn version(&self) -> u64 {
        if let Some(val) = self.last_applied_log {
            return val.index;
        }

        0
    }

    pub fn to_tenant_meta_data(&self, cluster: &str, tenant: &str) -> TenantMetaData {
        let mut meta = TenantMetaData::new();
        meta.version = self.version();
        meta.users = children_data::<UserInfo>(&KeyPath::tenant_users(cluster, tenant), &self.data);

        //
        let db_schemas =
            children_data::<DatabaseSchema>(&KeyPath::tenant_dbs(cluster, tenant), &self.data);

        for (key, schema) in db_schemas.iter() {
            let buckets = children_data::<BucketInfo>(
                &KeyPath::tenant_db_buckets(cluster, tenant, key),
                &self.data,
            );

            let tables = children_data::<TableSchema>(
                &KeyPath::tenant_schemas(cluster, tenant, key),
                &self.data,
            );

            let info = DatabaseInfo {
                tables,
                schema: schema.clone(),
                buckets: buckets.into_values().collect(),
            };

            meta.dbs.insert(key.clone(), info);
        }

        meta
    }

    pub fn process_read_command(&self, req: &ReadCommand) -> CommandResp {
        info!("meta process read command {:?}", req);

        match req {
            ReadCommand::DataNodes(cluster) => {
                let response: Vec<NodeInfo> =
                    children_data::<NodeInfo>(&KeyPath::data_nodes(cluster), &self.data)
                        .into_values()
                        .collect();

                serde_json::to_string(&response).unwrap()
            }

            ReadCommand::TenaneMetaData(cluster, tenant) => TenaneMetaDataResp::new_from_data(
                META_REQUEST_SUCCESS,
                "".to_string(),
                self.to_tenant_meta_data(cluster, tenant),
            )
            .to_string(),

            ReadCommand::CustomRole(cluster, role_name, tenant_name) => {
                let path = KeyPath::role(cluster, tenant_name, role_name);

                let role = get_struct::<CustomTenantRole<Oid>>(&path, &self.data);

                CommonResp::Ok(role).to_string()
            }
            ReadCommand::CustomRoles(cluster, tenant_name) => {
                let path = KeyPath::roles(cluster, tenant_name);

                let roles: Vec<CustomTenantRole<Oid>> =
                    children_data::<CustomTenantRole<Oid>>(&path, &self.data)
                        .into_values()
                        .collect();

                CommonResp::Ok(roles).to_string()
            }

            ReadCommand::MemberRole(cluster, tenant_name, user_id) => {
                let path = KeyPath::member(cluster, tenant_name, user_id);

                if let Some(member) = get_struct::<TenantRoleIdentifier>(&path, &self.data) {
                    return CommonResp::Ok(member).to_string();
                }

                let status = StatusResponse::new(
                    META_REQUEST_USER_NOT_FOUND,
                    format!("{} of tenant {}", user_id, tenant_name),
                );
                CommonResp::<TenantRoleIdentifier>::Err(status).to_string()
            }
            ReadCommand::Members(cluster, tenant_name) => {
                let path = KeyPath::members(cluster, tenant_name);

                let members: Vec<TenantRoleIdentifier> =
                    children_data::<TenantRoleIdentifier>(&path, &self.data)
                        .into_values()
                        .collect();

                CommonResp::Ok(members).to_string()
            }

            ReadCommand::User(cluster, user_name) => {
                debug!("received ReadCommand::User: {}, {}", cluster, user_name);

                let path = KeyPath::user(cluster, user_name);

                let user = get_struct::<UserDesc>(&path, &self.data);

                CommonResp::Ok(user).to_string()
            }
            ReadCommand::Users(cluster) => {
                let path = KeyPath::users(cluster);

                let users: Vec<UserDesc> = children_data::<UserDesc>(&path, &self.data)
                    .into_values()
                    .collect();

                CommonResp::Ok(users).to_string()
            }
            ReadCommand::Tenant(cluster, tenant_name) => {
                debug!("received ReadCommand::Tenant: {}, {}", cluster, tenant_name);

                let path = KeyPath::tenant(cluster, tenant_name);

                let data = get_struct::<Tenant>(&path, &self.data);

                CommonResp::Ok(data).to_string()
            }
            ReadCommand::Tenants(cluster) => {
                let path = KeyPath::tenants(cluster);

                let data: Vec<Tenant> = children_data::<Tenant>(&path, &self.data)
                    .into_values()
                    .collect();

                CommonResp::Ok(data).to_string()
            }
        }
    }

    pub fn process_write_command(
        &mut self,
        req: &WriteCommand,
        watch: &mut HashMap<String, WatchTenantMetaData>,
    ) -> CommandResp {
        info!("meta process write command {:?}", req);

        match req {
            WriteCommand::Set { key, value } => {
                self.data.insert(key.clone(), value.clone());
                info!("WRITE: {} :{}", key, value);

                CommandResp::default()
            }

            WriteCommand::AddDataNode(cluster, node) => self.process_add_date_node(cluster, node),

            WriteCommand::CreateDB(cluster, tenant, schema) => {
                self.process_create_db(cluster, tenant, schema, watch)
            }

            WriteCommand::CreateTable(cluster, tenant, schema) => {
                self.process_create_table(cluster, tenant, schema, watch)
            }

            WriteCommand::UpdateTable(cluster, tenant, schema) => {
                self.process_update_table(cluster, tenant, schema, watch)
            }

            WriteCommand::CreateBucket {
                cluster,
                tenant,
                db,
                ts,
<<<<<<< HEAD
            } => self.process_create_bucket(cluster, tenant, db, ts, watch),
=======
            } => self.process_create_bucket(cluster, tenant, db, ts),

            WriteCommand::CreateUser(cluster, name, options, is_admin) => {
                self.process_create_user(cluster, name, options, *is_admin)
            }
            WriteCommand::AlterUser(cluster, name, options) => {
                self.process_alter_user(cluster, name, options)
            }
            WriteCommand::RenameUser(cluster, old_name, new_name) => {
                self.process_rename_user(cluster, old_name, new_name)
            }
            WriteCommand::DropUser(cluster, name) => self.process_drop_user(cluster, name),

            WriteCommand::CreateTenant(cluster, name, options) => {
                self.process_create_tenant(cluster, name, options)
            }
            WriteCommand::AlterTenant(cluster, name, options) => {
                self.process_alter_tenant(cluster, name, options)
            }
            WriteCommand::RenameTenant(cluster, old_name, new_name) => {
                self.process_rename_tenant(cluster, old_name, new_name)
            }
            WriteCommand::DropTenant(cluster, name) => self.process_drop_tenant(cluster, name),

            WriteCommand::AddMemberToTenant(cluster, user_id, role, tenant_name) => {
                self.process_add_member_to_tenant(cluster, user_id, role, tenant_name)
            }
            WriteCommand::RemoveMemberFromTenant(cluster, user_id, tenant_name) => {
                self.process_remove_member_to_tenant(cluster, user_id, tenant_name)
            }
            WriteCommand::ReasignMemberRole(cluster, user_id, role, tenant_name) => {
                self.process_reasign_member_role(cluster, user_id, role, tenant_name)
            }

            WriteCommand::CreateRole(cluster, role_name, sys_role, privileges, tenant_name) => {
                self.process_create_role(cluster, role_name, sys_role, privileges, tenant_name)
            }
            WriteCommand::DropRole(cluster, role_name, tenant_name) => {
                self.process_drop_role(cluster, role_name, tenant_name)
            }
            WriteCommand::GrantPrivileges(cluster, privileges, role_name, tenant_name) => {
                self.process_grant_privileges(cluster, privileges, role_name, tenant_name)
            }
            WriteCommand::RevokePrivileges(cluster, privileges, role_name, tenant_name) => {
                self.process_revoke_privileges(cluster, privileges, role_name, tenant_name)
            }
>>>>>>> a79ff317
        }
    }

    fn process_add_date_node(&mut self, cluster: &str, node: &NodeInfo) -> CommandResp {
        let key = KeyPath::data_node_id(cluster, node.id);
        let value = serde_json::to_string(node).unwrap();
        self.data.insert(key.clone(), value.clone());
        info!("WRITE: {} :{}", key, value);

        serde_json::to_string(&StatusResponse::default()).unwrap()
    }

    fn process_create_db(
        &mut self,
        cluster: &str,
        tenant: &str,
        schema: &DatabaseSchema,
        watch: &mut HashMap<String, WatchTenantMetaData>,
    ) -> CommandResp {
        let key = KeyPath::tenant_db_name(cluster, tenant, schema.database_name());
        // if self.data.contains_key(&key) {
        //     return KvResp {
        //         err_code: -1,
        //         err_msg: "database already exist".to_string(),
        //         meta_data: self.to_tenant_meta_data(cluster, tenant),
        //     };
        // }

        let value = serde_json::to_string(schema).unwrap();
        self.data.insert(key.clone(), value.clone());
        info!("WRITE: {} :{}", key, value);

        for (_, item) in watch.iter_mut() {
            if item.interesting(cluster, tenant) {
                item.delta.create_db(self.version(), schema);
                let _ = item.sender.try_send(true);
            }
        }

        TenaneMetaDataResp::new_from_data(
            META_REQUEST_SUCCESS,
            "".to_string(),
            self.to_tenant_meta_data(cluster, tenant),
        )
        .to_string()
    }

    fn process_create_table(
        &mut self,
        cluster: &str,
        tenant: &str,
        schema: &TableSchema,
        watch: &mut HashMap<String, WatchTenantMetaData>,
    ) -> CommandResp {
        let key = KeyPath::tenant_schema_name(cluster, tenant, &schema.db(), &schema.name());
        // if self.data.contains_key(&key) {
        //     return KvResp {
        //         err_code: -1,
        //         err_msg: "table already exist".to_string(),
        //         meta_data: self.to_tenant_meta_data(cluster, tenant),
        //     };
        // }

        let value = serde_json::to_string(schema).unwrap();
        self.data.insert(key.clone(), value.clone());
        info!("WRITE: {} :{}", key, value);

        for (_, item) in watch.iter_mut() {
            if item.interesting(cluster, tenant) {
                item.delta.create_or_update_table(self.version(), schema);
                let _ = item.sender.try_send(true);
            }
        }

        TenaneMetaDataResp::new_from_data(
            META_REQUEST_SUCCESS,
            "".to_string(),
            self.to_tenant_meta_data(cluster, tenant),
        )
        .to_string()
    }

    fn process_update_table(
        &mut self,
        cluster: &str,
        tenant: &str,
        schema: &TableSchema,
        watch: &mut HashMap<String, WatchTenantMetaData>,
    ) -> CommandResp {
        let key = KeyPath::tenant_schema_name(cluster, tenant, &schema.db(), &schema.name());
        if let Some(val) = get_struct::<TableSchema>(&key, &self.data) {
            match (val, schema) {
                (TableSchema::TsKvTableSchema(val), TableSchema::TsKvTableSchema(schema)) => {
                    if val.schema_id + 1 != schema.schema_id {
                        return TenaneMetaDataResp::new_from_data(
                            META_REQUEST_FAILED,
                            format!(
                                "update table schema conflict {}->{}",
                                val.schema_id, schema.schema_id
                            ),
                            self.to_tenant_meta_data(cluster, tenant),
                        )
                        .to_string();
                    }
                }
                _ => {
                    return TenaneMetaDataResp::new_from_data(
                        META_REQUEST_FAILED,
                        "not support update external table".to_string(),
                        self.to_tenant_meta_data(cluster, tenant),
                    )
                    .to_string()
                }
            }
        }

        let value = serde_json::to_string(schema).unwrap();
        self.data.insert(key.clone(), value.clone());
        info!("WRITE: {} :{}", key, value);

        for (_, item) in watch.iter_mut() {
            if item.interesting(cluster, tenant) {
                item.delta.create_or_update_table(self.version(), schema);
                let _ = item.sender.try_send(true);
            }
        }

        TenaneMetaDataResp::new_from_data(
            META_REQUEST_SUCCESS,
            "".to_string(),
            self.to_tenant_meta_data(cluster, tenant),
        )
        .to_string()
    }

    fn process_create_bucket(
        &mut self,
        cluster: &str,
        tenant: &str,
        db: &str,
        ts: &i64,
        watch: &mut HashMap<String, WatchTenantMetaData>,
    ) -> CommandResp {
        let db_path = KeyPath::tenant_db_name(cluster, tenant, db);
        let buckets = children_data::<BucketInfo>(&(db_path.clone() + "/buckets"), &self.data);
        for (_, val) in buckets.iter() {
            if *ts >= val.start_time && *ts < val.end_time {
                return TenaneMetaDataResp::new_from_data(
                    META_REQUEST_SUCCESS,
                    "".to_string(),
                    self.to_tenant_meta_data(cluster, tenant),
                )
                .to_string();
            }
        }

        let db_schema = match get_struct::<DatabaseSchema>(&db_path, &self.data) {
            Some(info) => info,
            None => {
                return TenaneMetaDataResp::new(
                    META_REQUEST_FAILED,
                    format!("database {} is not exist", db),
                )
                .to_string();
            }
        };

        let node_list: Vec<NodeInfo> =
            children_data::<NodeInfo>(&KeyPath::data_nodes(cluster), &self.data)
                .into_values()
                .collect();

        let now = utils::now_timestamp();
        if node_list.is_empty()
            || db_schema.config.shard_num_or_default() == 0
            || db_schema.config.replica_or_default() > node_list.len() as u64
        {
            return TenaneMetaDataResp::new(
                META_REQUEST_FAILED,
                format!("database {} attribute invalid!", db),
            )
            .to_string();
        }

        if *ts < now - db_schema.config.ttl_or_default().time_stamp() {
            return TenaneMetaDataResp::new(
                META_REQUEST_FAILED,
                format!("database {} create expired bucket not permit!", db),
            )
            .to_string();
        }

        let mut bucket = BucketInfo {
            id: fetch_and_add_incr_id(cluster, &mut self.data, 1),
            start_time: 0,
            end_time: 0,
            shard_group: vec![],
        };
        (bucket.start_time, bucket.end_time) = get_time_range(
            *ts,
            db_schema.config.vnode_duration_or_default().time_stamp(),
        );
        let (group, used) = allocation_replication_set(
            node_list,
            db_schema.config.shard_num_or_default() as u32,
            db_schema.config.replica_or_default() as u32,
            bucket.id + 1,
        );
        bucket.shard_group = group;
        fetch_and_add_incr_id(cluster, &mut self.data, used);

        let key = KeyPath::tenant_bucket_id(cluster, tenant, db, bucket.id);
        let val = serde_json::to_string(&bucket).unwrap();

        self.data.insert(key.clone(), val.clone());
        info!("WRITE: {} :{}", key, val);

        for (_, item) in watch.iter_mut() {
            if item.interesting(cluster, tenant) {
                item.delta
                    .create_or_update_bucket(self.version(), db, &bucket);
                let _ = item.sender.try_send(true);
            }
        }

        TenaneMetaDataResp::new_from_data(
            META_REQUEST_SUCCESS,
            "".to_string(),
            self.to_tenant_meta_data(cluster, tenant),
        )
        .to_string()
    }

    fn process_create_user(
        &mut self,
        cluster: &str,
        user_name: &str,
        user_options: &UserOptions,
        is_admin: bool,
    ) -> CommandResp {
        let key = KeyPath::user(cluster, user_name);

        if self.data.contains_key(&key) {
            let status = StatusResponse::new(META_REQUEST_USER_EXIST, user_name.to_string());
            return CommonResp::<Oid>::Err(status).to_string();
        }

        let oid = UuidGenerator::default().next_id();
        let user_desc = UserDesc::new(oid, user_name.to_string(), user_options.clone(), is_admin);

        match serde_json::to_string(&user_desc) {
            Ok(value) => {
                self.data.insert(key, value);
                CommonResp::Ok(oid).to_string()
            }
            Err(err) => {
                let status = StatusResponse::new(META_REQUEST_FAILED, err.to_string());
                CommonResp::<Oid>::Err(status).to_string()
            }
        }
    }

    fn process_alter_user(
        &mut self,
        cluster: &str,
        user_name: &str,
        user_options: &UserOptions,
    ) -> CommandResp {
        let key = KeyPath::user(cluster, user_name);

        let resp = if let Some(e) = self.data.remove(&key) {
            match serde_json::from_str::<UserDesc>(&e) {
                Ok(old_user_desc) => {
                    let old_options = old_user_desc.options().to_owned();
                    let new_options = old_options.merge(user_options.clone());

                    let new_user_desc = UserDesc::new(
                        *old_user_desc.id(),
                        user_name.to_string(),
                        new_options,
                        old_user_desc.is_admin(),
                    );
                    let value = serde_json::to_string(&new_user_desc).unwrap();
                    self.data.insert(key, value);

                    CommonResp::Ok(())
                }
                Err(err) => {
                    CommonResp::Err(StatusResponse::new(META_REQUEST_FAILED, err.to_string()))
                }
            }
        } else {
            CommonResp::Err(StatusResponse::new(
                META_REQUEST_USER_NOT_FOUND,
                user_name.to_string(),
            ))
        };

        resp.to_string()
    }

    fn process_rename_user(&self, _cluster: &str, _old_name: &str, _new_name: &str) -> CommandResp {
        let status = StatusResponse::new(META_REQUEST_FAILED, "Not implement".to_string());
        CommonResp::<()>::Err(status).to_string()
    }

    fn process_drop_user(&mut self, cluster: &str, user_name: &str) -> CommandResp {
        let key = KeyPath::user(cluster, user_name);

        let success = self.data.remove(&key).is_some();

        CommonResp::Ok(success).to_string()
    }

    fn process_create_tenant(
        &mut self,
        cluster: &str,
        name: &str,
        options: &TenantOptions,
    ) -> CommandResp {
        let key = KeyPath::tenant(cluster, name);

        if self.data.contains_key(&key) {
            let status = StatusResponse::new(META_REQUEST_TENANT_EXIST, name.to_string());
            return CommonResp::<Tenant>::Err(status).to_string();
        }

        let oid = UuidGenerator::default().next_id();
        let tenant = Tenant::new(oid, name.to_string(), options.clone());

        match serde_json::to_string(&tenant) {
            Ok(value) => {
                self.data.insert(key, value);
                CommonResp::Ok(tenant).to_string()
            }
            Err(err) => {
                let status = StatusResponse::new(META_REQUEST_FAILED, err.to_string());
                CommonResp::<Tenant>::Err(status).to_string()
            }
        }
    }

    fn process_alter_tenant(
        &mut self,
        cluster: &str,
        name: &str,
        options: &TenantOptions,
    ) -> CommandResp {
        let key = KeyPath::tenant(cluster, name);

        let resp = if let Some(e) = self.data.remove(&key) {
            match serde_json::from_str::<Tenant>(&e) {
                Ok(tenant) => {
                    let old_options = tenant.options().to_owned();
                    let new_options = old_options.merge(options.clone());

                    let new_tenant = Tenant::new(*tenant.id(), name.to_string(), new_options);
                    let value = serde_json::to_string(&new_tenant).unwrap();
                    self.data.insert(key, value);

                    CommonResp::Ok(())
                }
                Err(err) => {
                    CommonResp::Err(StatusResponse::new(META_REQUEST_FAILED, err.to_string()))
                }
            }
        } else {
            CommonResp::Err(StatusResponse::new(
                META_REQUEST_TENANT_NOT_FOUND,
                name.to_string(),
            ))
        };

        resp.to_string()
    }

    fn process_rename_tenant(
        &self,
        _cluster: &str,
        _old_name: &str,
        _new_name: &str,
    ) -> CommandResp {
        let status = StatusResponse::new(META_REQUEST_FAILED, "Not implement".to_string());
        CommonResp::<()>::Err(status).to_string()
    }

    fn process_drop_tenant(&mut self, cluster: &str, name: &str) -> CommandResp {
        let key = KeyPath::tenant(cluster, name);

        let success = self.data.remove(&key).is_some();

        CommonResp::Ok(success).to_string()
    }

    fn process_add_member_to_tenant(
        &mut self,
        cluster: &str,
        user_id: &Oid,
        role: &TenantRoleIdentifier,
        tenant_name: &str,
    ) -> CommandResp {
        let key = KeyPath::member(cluster, tenant_name, user_id);

        if self.data.contains_key(&key) {
            let status = StatusResponse::new(META_REQUEST_USER_EXIST, user_id.to_string());
            return CommonResp::<()>::Err(status).to_string();
        }

        match serde_json::to_string(role) {
            Ok(value) => {
                self.data.insert(key, value);
                CommonResp::Ok(()).to_string()
            }
            Err(err) => {
                let status = StatusResponse::new(META_REQUEST_FAILED, err.to_string());
                CommonResp::<()>::Err(status).to_string()
            }
        }
    }

    fn process_remove_member_to_tenant(
        &mut self,
        cluster: &str,
        user_id: &Oid,
        tenant_name: &str,
    ) -> CommandResp {
        let key = KeyPath::member(cluster, tenant_name, user_id);

        if self.data.remove(&key).is_none() {
            let status = StatusResponse::new(META_REQUEST_USER_NOT_FOUND, user_id.to_string());
            return CommonResp::<()>::Err(status).to_string();
        }

        CommonResp::Ok(()).to_string()
    }

    fn process_reasign_member_role(
        &mut self,
        cluster: &str,
        user_id: &Oid,
        role: &TenantRoleIdentifier,
        tenant_name: &str,
    ) -> CommandResp {
        let key = KeyPath::member(cluster, tenant_name, user_id);

        if self.data.remove(&key).is_none() {
            let status = StatusResponse::new(META_REQUEST_USER_NOT_FOUND, user_id.to_string());
            return CommonResp::<()>::Err(status).to_string();
        }

        match serde_json::to_string(role) {
            Ok(value) => {
                self.data.entry(key).and_modify(|e| {
                    *e = value;
                });
                CommonResp::Ok(()).to_string()
            }
            Err(err) => {
                let status = StatusResponse::new(META_REQUEST_FAILED, err.to_string());
                CommonResp::<()>::Err(status).to_string()
            }
        }
    }

    fn process_create_role(
        &mut self,
        cluster: &str,
        role_name: &str,
        sys_role: &SystemTenantRole,
        privileges: &HashMap<String, DatabasePrivilege>,
        tenant_name: &str,
    ) -> CommandResp {
        let key = KeyPath::role(cluster, tenant_name, role_name);

        if self.data.contains_key(&key) {
            let status = StatusResponse::new(
                META_REQUEST_ROLE_EXIST,
                format!("{} of tenant {}", role_name, tenant_name),
            );
            return CommonResp::<()>::Err(status).to_string();
        }

        let oid = UuidGenerator::default().next_id();
        let role = CustomTenantRole::new(
            oid,
            role_name.to_string(),
            sys_role.clone(),
            privileges.clone(),
        );

        match serde_json::to_string(&role) {
            Ok(value) => {
                self.data.insert(key, value);
                CommonResp::Ok(()).to_string()
            }
            Err(err) => {
                let status = StatusResponse::new(META_REQUEST_FAILED, err.to_string());
                CommonResp::<()>::Err(status).to_string()
            }
        }
    }

    fn process_drop_role(
        &mut self,
        cluster: &str,
        role_name: &str,
        tenant_name: &str,
    ) -> CommandResp {
        let key = KeyPath::role(cluster, tenant_name, role_name);

        let success = self.data.remove(&key).is_some();

        CommonResp::Ok(success).to_string()
    }

    fn process_grant_privileges(
        &mut self,
        cluster: &str,
        privileges: &[(DatabasePrivilege, String)],
        role_name: &str,
        tenant_name: &str,
    ) -> CommandResp {
        let key = KeyPath::role(cluster, tenant_name, role_name);

        if !self.data.contains_key(&key) {
            let status = StatusResponse::new(
                META_REQUEST_ROLE_NOT_FOUND,
                format!("{} of tenant {}", role_name, tenant_name),
            );
            return CommonResp::<()>::Err(status).to_string();
        }

        self.data.entry(key).and_modify(|e| {
            let mut old_role =
                unsafe { serde_json::from_str::<CustomTenantRole<Oid>>(e).unwrap_unchecked() };
            for (privilege, database_name) in privileges {
                let _ = old_role.grant_privilege(database_name.clone(), privilege.clone());
            }
            *e = unsafe { serde_json::to_string(&old_role).unwrap_unchecked() };
        });

        CommonResp::Ok(()).to_string()
    }

    fn process_revoke_privileges(
        &mut self,
        cluster: &str,
        privileges: &[(DatabasePrivilege, String)],
        role_name: &str,
        tenant_name: &str,
    ) -> CommandResp {
        let key = KeyPath::role(cluster, tenant_name, role_name);

        if !self.data.contains_key(&key) {
            let status = StatusResponse::new(
                META_REQUEST_ROLE_NOT_FOUND,
                format!("{} of tenant {}", role_name, tenant_name),
            );
            return CommonResp::<()>::Err(status).to_string();
        }

        self.data.entry(key).and_modify(|e| {
            let mut old_role =
                unsafe { serde_json::from_str::<CustomTenantRole<Oid>>(e).unwrap_unchecked() };
            for (privilege, database_name) in privileges {
                let _ = old_role.revoke_privilege(database_name, privilege);
            }
            *e = unsafe { serde_json::to_string(&old_role).unwrap_unchecked() };
        });

        CommonResp::Ok(()).to_string()
    }
}

#[cfg(test)]
mod test {
    use serde::{Deserialize, Serialize};
    use std::collections::BTreeMap;

    #[tokio::test]
    async fn test_btree_map() {
        let mut map = BTreeMap::new();
        map.insert("/root/tenant".to_string(), "tenant_v".to_string());
        map.insert("/root/tenant/db1".to_string(), "123_v".to_string());
        map.insert("/root/tenant/db2".to_string(), "456_v".to_string());
        map.insert("/root/tenant/db1/".to_string(), "123/_v".to_string());
        map.insert("/root/tenant/db1/table1".to_string(), "123_v".to_string());
        map.insert("/root/tenant/123".to_string(), "123_v".to_string());
        map.insert("/root/tenant/456".to_string(), "456_v".to_string());

        let begin = "/root/tenant/".to_string();
        let end = "/root/tenant/|".to_string();
        for (key, value) in map.range(begin..end) {
            println!("{key}  : {value}");
        }
    }

    //{"Set":{"key":"foo","value":"bar111"}}
    #[derive(Serialize, Deserialize, Debug, Clone)]
    pub struct Command1 {
        id: u32,
        name: String,
    }

    #[derive(Serialize, Deserialize, Debug, Clone)]
    pub struct Command2 {
        id: u32,
        name: String,
    }

    #[derive(Serialize, Deserialize, Debug, Clone)]
    pub enum Command {
        // Test1 { id: u32, name: String },
        // Test2 { id: u32, name: String },
        Test1(Command1),
    }

    #[tokio::test]
    async fn test_json() {
        let cmd = Command::Test1(Command1 {
            id: 100,
            name: "test".to_string(),
        });

        let str = serde_json::to_vec(&cmd).unwrap();
        print!("\n1 === {}=== \n", String::from_utf8(str).unwrap());

        let str = serde_json::to_string(&cmd).unwrap();
        print!("\n2 === {}=== \n", str);

        let tup = ("test1".to_string(), "test2".to_string());
        let str = serde_json::to_string(&tup).unwrap();
        print!("\n3 === {}=== \n", str);

        let str = serde_json::to_string(&"xxx".to_string()).unwrap();
        print!("\n4 === {}=== \n", str);
    }
}<|MERGE_RESOLUTION|>--- conflicted
+++ resolved
@@ -419,10 +419,7 @@
                 tenant,
                 db,
                 ts,
-<<<<<<< HEAD
             } => self.process_create_bucket(cluster, tenant, db, ts, watch),
-=======
-            } => self.process_create_bucket(cluster, tenant, db, ts),
 
             WriteCommand::CreateUser(cluster, name, options, is_admin) => {
                 self.process_create_user(cluster, name, options, *is_admin)
@@ -468,7 +465,6 @@
             WriteCommand::RevokePrivileges(cluster, privileges, role_name, tenant_name) => {
                 self.process_revoke_privileges(cluster, privileges, role_name, tenant_name)
             }
->>>>>>> a79ff317
         }
     }
 
