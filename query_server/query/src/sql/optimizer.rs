--- conflicted
+++ resolved
@@ -5,11 +5,7 @@
 use datafusion::physical_plan::{displayable, ExecutionPlan};
 use spi::query::optimizer::Optimizer;
 use spi::query::physical_planner::PhysicalPlanner;
-<<<<<<< HEAD
-use spi::query::session::IsiphoSessionCtx;
-=======
 use spi::query::session::SessionCtx;
->>>>>>> 5a70213f
 use spi::Result;
 use trace::debug;
 
@@ -122,9 +118,11 @@
     use datafusion::physical_plan::planner::DefaultPhysicalPlanner;
     use datafusion::physical_plan::{displayable, PhysicalPlanner};
     use datafusion::prelude::{col, count, max, min, sum, Expr, SessionConfig};
+    use models::meta_data::DatabaseInfo;
     use models::schema::{ColumnType, TableColumn, TskvTableSchema};
     use models::ValueType;
 
+    use crate::data_source::split;
     use crate::data_source::table_provider::tskv::ClusterTable;
 
     fn observe(_plan: &LogicalPlan, _rule: &dyn OptimizerRule) {}
@@ -137,6 +135,7 @@
     }
 
     fn test_table_scan() -> Result<LogicalPlan> {
+        let mut db_info = DatabaseInfo::default();
         let mut schema = TskvTableSchema::default();
         schema.add_column(TableColumn::new_with_default(
             "flag".to_string(),
@@ -149,6 +148,8 @@
 
         let provider = Arc::new(ClusterTable::new(
             Arc::new(MockCoordinator::default()),
+            split::default_split_manager_ref(),
+            Arc::new(db_info),
             Arc::new(schema),
         ));
 
