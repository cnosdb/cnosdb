use std::{collections::HashMap, sync::Arc};

<<<<<<< HEAD
use coordinator::service::CoordinatorRef;

use models::{
    meta_data::DatabaseInfo,
    schema::{DatabaseSchema, TableSchema},
};
=======
use models::schema::{DatabaseSchema, TableColumn, TableSchema};
>>>>>>> 42bfe432
use parking_lot::RwLock;

use spi::catalog::Result;
use spi::catalog::{MetadataError, DEFAULT_CATALOG};

use tskv::engine::EngineRef;

pub type UserCatalogRef = Arc<UserCatalog>;

pub struct UserCatalog {
    engine: EngineRef,
    coord: CoordinatorRef,
    /// DBName -> DB
    schemas: RwLock<HashMap<String, Arc<Database>>>,
}

impl UserCatalog {
    pub fn new(engine: EngineRef, coord: CoordinatorRef) -> Self {
        Self {
            schemas: RwLock::new(HashMap::new()),
            engine,
            coord,
        }
    }

    pub fn deregister_schema(&self, db_name: &str) -> Result<()> {
        let mut schema = self.schemas.write();
        match schema.get(db_name) {
            None => {
                return Err(MetadataError::DatabaseNotExists {
                    database_name: db_name.to_string(),
                })
            }
            Some(db) => {
                let tables = db.table_names()?;
                for table in tables {
                    db.deregister_table(&table)?;
                }
            }
        }
        self.engine
            .drop_database(db_name)
            .map_err(|e| MetadataError::External {
                message: format!("{}", e),
            })?;
        schema.remove(db_name);
        Ok(())
    }

    pub fn schema_names(&self) -> Result<Vec<String>> {
        self.engine
            .list_databases()
            .map_err(|e| MetadataError::External {
                message: format!("{}", e),
            })
    }

    // get db_schema
    pub fn schema(&self, name: &str) -> Option<Arc<Database>> {
        let schemas = self.schemas.read();
        return if let Some(v) = schemas.get(name) {
            Some(v.clone())
        } else {
            drop(schemas);
            match self.engine.get_db_schema(name) {
                None => return None,
                Some(schema) => {
                    let mut schemas = self.schemas.write();
                    schemas.insert(
                        name.to_string(),
                        Arc::new(Database::new(
                            name.to_string(),
                            self.engine.clone(),
                            self.coord.clone(),
                            schema,
                        )),
                    );
                    let v = schemas.get(name).unwrap();
                    return Some(v.clone());
                }
            }
        };
    }

    pub fn register_schema(
        &self,
        name: &str,
        schema: Arc<Database>,
    ) -> Result<Option<Arc<Database>>> {
        let mut schemas = self.schemas.write();

        let info = DatabaseInfo {
            name: name.to_string(),
            shard: schema.database_schema.config.shard_num_or_default() as u32,
            ttl: schema.database_schema.config.ttl_or_default().time_stamp(),
            vnode_duration: schema
                .database_schema
                .config
                .vnode_duration_or_default()
                .time_stamp(),
            replications: schema.database_schema.config.replica_or_default() as u32,
            buckets: vec![],
        };

        let tenant = &DEFAULT_CATALOG.to_string();
        let meta_client = self
            .coord
            .tenant_meta(&tenant)
            .ok_or(MetadataError::InternalError {
                error_msg: format!("can't found tenant {}", tenant),
            })?;

        meta_client
            .create_db(&info)
            .map_err(|err| MetadataError::InternalError {
                error_msg: err.to_string(),
            })?;

        self.engine
            .create_database(&schema.database_schema)
            .map_err(|_| MetadataError::DatabaseAlreadyExists {
                database_name: schema.database_schema.name.clone(),
            })?;

        Ok(schemas.insert(name.into(), schema))
    }
}

pub struct Database {
    db_name: String,
    engine: EngineRef,
    coord: CoordinatorRef,
    // table_name -> TableRef
    tables: RwLock<HashMap<String, TableSchema>>,
    database_schema: DatabaseSchema,
}

impl Database {
    pub fn new(
        db: String,
        engine: EngineRef,
        coord: CoordinatorRef,
        database_schema: DatabaseSchema,
    ) -> Self {
        Self {
            db_name: db,
            tables: RwLock::new(HashMap::new()),
            engine,
            coord,
            database_schema,
        }
    }

    pub fn table_names(&self) -> Result<Vec<String>> {
        self.engine
            .list_tables(&self.db_name)
            .map_err(|_| MetadataError::DatabaseNotExists {
                database_name: self.db_name.clone(),
            })
    }

    pub fn table(&self, name: &str) -> Option<TableSchema> {
        // table schema may be changed after write, so get from storage engine directly
        // {
        //     let tables = self.tables.read();
        //     if let Some(v) = tables.get(name) {
        //         return Some(v.clone());
        //     }
        // }

        let mut tables = self.tables.write();
        if let Ok(Some(schema)) = self.engine.get_table_schema(&self.db_name, name) {
            tables.insert(name.to_owned(), schema.clone());
            return Some(schema);
        }

        None
    }

    pub fn register_table(&self, name: String, table: TableSchema) -> Result<Option<TableSchema>> {
        let mut tables = self.tables.write();
        if tables.contains_key(name.as_str()) {
            return Err(MetadataError::TableAlreadyExists { table_name: name });
        }

        self.engine
            .create_table(&table)
            .map_err(|e| MetadataError::External {
                message: format!("{}", e),
            })?;
        Ok(tables.insert(name, table))
    }

    pub fn deregister_table(&self, name: &str) -> Result<Option<TableSchema>> {
        let mut tables = self.tables.write();

        let res = tables.remove(name);

        self.engine
            .drop_table(&self.db_name, name)
            .map_err(|e| MetadataError::External {
                message: format!("{}", e),
            })?;

        Ok(res)
    }

    pub fn table_add_column(&self, table: &str, column: TableColumn) -> Result<()> {
        let _lock = self.tables.write();
        self.engine
            .add_table_column(&self.db_name, table, column)
            .map_err(|e| MetadataError::External {
                message: format!("{}", e),
            })
    }

    pub fn table_drop_column(&self, table: &str, column: &str) -> Result<()> {
        let _lock = self.tables.write();
        self.engine
            .drop_table_column(&self.db_name, table, column)
            .map_err(|e| MetadataError::External {
                message: format!("{}", e),
            })
    }

    pub fn table_alter_column(
        &self,
        table: &str,
        column: &str,
        new_column: TableColumn,
    ) -> Result<()> {
        let _lock = self.tables.write();
        self.engine
            .change_table_column(&self.db_name, table, column, new_column)
            .map_err(|e| MetadataError::External {
                message: format!("{}", e),
            })
    }
}<|MERGE_RESOLUTION|>--- conflicted
+++ resolved
@@ -1,15 +1,11 @@
 use std::{collections::HashMap, sync::Arc};
 
-<<<<<<< HEAD
 use coordinator::service::CoordinatorRef;
 
 use models::{
     meta_data::DatabaseInfo,
-    schema::{DatabaseSchema, TableSchema},
+    schema::{DatabaseSchema, TableColumn, TableSchema},
 };
-=======
-use models::schema::{DatabaseSchema, TableColumn, TableSchema};
->>>>>>> 42bfe432
 use parking_lot::RwLock;
 
 use spi::catalog::Result;
