--- conflicted
+++ resolved
@@ -1,9 +1,5 @@
 #[cfg(test)]
 mod tests {
-<<<<<<< HEAD
-
-=======
->>>>>>> 5a70213f
     use std::path::Path;
     use std::sync::Arc;
     use std::time::{Duration, Instant};
