#[cfg(test)]
mod tests {
    use std::path::{Path, PathBuf};
    use std::sync::Arc;
    use std::time::{Duration, Instant};

    use memory_pool::GreedyMemoryPool;
    use meta::model::meta_admin::AdminMeta;
    use metrics::metric_register::MetricsRegister;
    use models::meta_data::VnodeId;
    use models::schema::{make_owner, Precision, TenantOptions};
    use protos::kv_service::{raft_write_command, WriteDataRequest};
    use protos::models_helper;
    use serial_test::serial;
    use tokio::runtime;
    use tokio::runtime::Runtime;
    use trace::{debug, error, info, init_default_global_tracing, warn};
    use tskv::file_system::file_manager;
    use tskv::{file_utils, kv_option, Engine, TsKv};

    /// Initializes a TsKv instance in specified directory, with an optional runtime,
    /// returns the TsKv and runtime.
    ///
    /// If the given runtime is none, get_tskv will create a new runtime and
    /// put into the return value, or else the given runtime will be returned.

    fn get_config(dir: impl AsRef<Path>) -> config::Config {
        let dir = dir.as_ref();
        let mut global_config = config::get_config_for_test();
        global_config.wal.path = dir.join("wal").to_str().unwrap().to_string();
        global_config.storage.path = dir.to_str().unwrap().to_string();
        global_config.cache.max_buffer_size = 128;

        global_config
    }

    fn get_tskv(dir: impl AsRef<Path>, runtime: Option<Arc<Runtime>>) -> (Arc<Runtime>, TsKv) {
        let global_config = get_config(dir);
        let opt = kv_option::Options::from(&global_config);
        let rt = match runtime {
            Some(rt) => rt,
            None => {
                let mut builder = runtime::Builder::new_multi_thread();
                builder.enable_all().max_blocking_threads(2);
                let runtime = builder.build().unwrap();
                Arc::new(runtime)
            }
        };
        let memory = Arc::new(GreedyMemoryPool::default());
        let tskv = rt.block_on(async {
            let meta_manager = AdminMeta::new(global_config).await;
            meta_manager.add_data_node().await.unwrap();
            let _ = meta_manager
                .create_tenant("cnosdb".to_string(), TenantOptions::default())
                .await;
            TsKv::open(
                meta_manager,
                opt,
                rt.clone(),
                memory,
                Arc::new(MetricsRegister::default()),
            )
            .await
            .unwrap()
        });
        (rt, tskv)
    }

    fn tskv_write(
        rt: Arc<Runtime>,
        tskv: &TsKv,
        tenant: &str,
        db: &str,
        id: VnodeId,
        index: u64,
        request: WriteDataRequest,
    ) {
        let apply_ctx = replication::ApplyContext {
            index,
            raft_id: id.into(),
            apply_type: replication::APPLY_TYPE_WRITE,
        };
        let vnode_store = Arc::new(rt.block_on(tskv.open_tsfamily(tenant, db, id)).unwrap());

        let command = raft_write_command::Command::WriteData(request);
        rt.block_on(vnode_store.apply(&apply_ctx, command)).unwrap();
    }

    #[test]
    #[serial]
    fn test_kvcore_init() {
        println!("Enter serial test: test_kvcore_init");
        init_default_global_tracing("tskv_log", "tskv.log", "debug");
        let dir = "/tmp/test/kvcore/kvcore_init";
        let _ = std::fs::remove_dir_all(dir);
        std::fs::create_dir_all(dir).unwrap();

        get_tskv(dir, None);
        dbg!("Ok");
        println!("Leave serial test: test_kvcore_init");
    }

    #[test]
    #[serial]
    fn test_kvcore_write() {
        println!("Enter serial test: test_kvcore_write");
        init_default_global_tracing("tskv_log", "tskv.log", "debug");
        let dir = "/tmp/test/kvcore/kvcore_write";
        let _ = std::fs::remove_dir_all(dir);
        std::fs::create_dir_all(dir).unwrap();
        let (rt, tskv) = get_tskv(dir, None);

        let mut fbb = flatbuffers::FlatBufferBuilder::new();
        let points = models_helper::create_random_points_with_delta(&mut fbb, 1);
        fbb.finish(points, None);
        let points = fbb.finished_data().to_vec();
        let request = WriteDataRequest {
            data: points,
            precision: Precision::NS as u32,
        };

        tskv_write(rt.clone(), &tskv, "cnosdb", "public", 0, 1, request);
        rt.block_on(async move {
            tskv.flush_tsfamily("cnosdb", "public", 0).await.unwrap();
            tokio::time::sleep(Duration::from_secs(1)).await;
            let ts_family = tskv
                .open_tsfamily("cnosdb", "public", 0)
                .await
                .unwrap()
                .ts_family();

            let last_seq = ts_family.read().await.version().last_seq();
            assert_eq!(last_seq, 1)
        });

        println!("Leave serial test: test_kvcore_write");
    }

    // tips : to test all read method, we can use a small MAX_MEMCACHE_SIZE
    #[test]
    #[serial]
    fn test_kvcore_flush() {
        println!("Enter serial test: test_kvcore_flush");
        init_default_global_tracing("tskv_log", "tskv.log", "info");
        let dir = "/tmp/test/kvcore/kvcore_flush";
        let _ = std::fs::remove_dir_all(dir);
        std::fs::create_dir_all(dir).unwrap();
        let (rt, tskv) = get_tskv(dir, None);

        let mut fbb = flatbuffers::FlatBufferBuilder::new();
        let points = models_helper::create_random_points_with_delta(&mut fbb, 2000);
        fbb.finish(points, None);
        let points = fbb.finished_data().to_vec();
        let request = WriteDataRequest {
            data: points,
            precision: Precision::NS as u32,
        };

        tskv_write(rt.clone(), &tskv, "cnosdb", "db", 0, 1, request.clone());
        tskv_write(rt.clone(), &tskv, "cnosdb", "db", 0, 2, request.clone());
        tskv_write(rt.clone(), &tskv, "cnosdb", "db", 0, 3, request.clone());
        tskv_write(rt.clone(), &tskv, "cnosdb", "db", 0, 4, request.clone());

        rt.block_on(async move {
            tokio::time::sleep(Duration::from_secs(1)).await;

            tskv.flush_tsfamily("cnosdb", "db", 0).await.unwrap();
            tokio::time::sleep(Duration::from_secs(1)).await;
            let ts_family = tskv
                .open_tsfamily("cnosdb", "db", 0)
                .await
                .unwrap()
                .ts_family();

            let last_seq = ts_family.read().await.version().last_seq();
            assert_eq!(last_seq, 4)
        });

        assert!(file_manager::try_exists(
            "/tmp/test/kvcore/kvcore_flush/data/cnosdb.db/0/tsm"
        ));
        println!("Leave serial test: test_kvcore_flush");
    }

    #[test]
    #[ignore]
    fn test_kvcore_big_write() {
        println!("Enter serial test: test_kvcore_big_write");
        init_default_global_tracing("tskv_log", "tskv.log", "debug");
        let dir = "/tmp/test/kvcore/kvcore_big_write";
        let _ = std::fs::remove_dir_all(dir);
        std::fs::create_dir_all(dir).unwrap();
        let (rt, tskv) = get_tskv(dir, None);

        for i in 0..100 {
            let mut fbb = flatbuffers::FlatBufferBuilder::new();
            let points = models_helper::create_big_random_points(&mut fbb, "kvcore_big_write", 10);
            fbb.finish(points, None);
            let points = fbb.finished_data().to_vec();
            let request = WriteDataRequest {
                data: points,
                precision: Precision::NS as u32,
            };

            tskv_write(rt.clone(), &tskv, "cnosdb", "public", 0, i, request.clone());
        }

        println!("Leave serial test: test_kvcore_big_write");
    }

    #[test]
    #[serial]
    fn test_kvcore_flush_delta() {
        println!("Enter serial test: test_kvcore_flush_delta");
        init_default_global_tracing("tskv_log", "tskv.log", "debug");
        let dir = "/tmp/test/kvcore/kvcore_flush_delta";
        let _ = std::fs::remove_dir_all(dir);
        std::fs::create_dir_all(dir).unwrap();
        let (rt, tskv) = get_tskv(dir, None);
        let mut fbb = flatbuffers::FlatBufferBuilder::new();
        let database = "db_flush_delta";
        let table = "kvcore_flush_delta";
        let points =
            models_helper::create_random_points_include_delta(&mut fbb, database, table, 20);
        fbb.finish(points, None);
        let points = fbb.finished_data().to_vec();
        let request = WriteDataRequest {
            data: points,
            precision: Precision::NS as u32,
        };

        tskv_write(rt.clone(), &tskv, "cnosdb", database, 0, 1, request.clone());
        tskv_write(rt.clone(), &tskv, "cnosdb", database, 0, 2, request.clone());
        tskv_write(rt.clone(), &tskv, "cnosdb", database, 0, 3, request.clone());
        tskv_write(rt.clone(), &tskv, "cnosdb", database, 0, 4, request.clone());

        let db_cloned = database;
        rt.block_on(async {
            tokio::time::sleep(Duration::from_secs(2)).await;

            tskv.flush_tsfamily("cnosdb", db_cloned, 0).await.unwrap();
            tokio::time::sleep(Duration::from_secs(1)).await;
            let ts_family = tskv
                .open_tsfamily("cnosdb", db_cloned, 0)
                .await
                .unwrap()
                .ts_family();

            let last_seq = ts_family.read().await.version().last_seq();
            assert_eq!(last_seq, 4)
        });

        assert!(file_manager::try_exists(format!(
            "/tmp/test/kvcore/kvcore_flush_delta/data/cnosdb.{database}/0/tsm"
        )));
        assert!(file_manager::try_exists(format!(
            "/tmp/test/kvcore/kvcore_flush_delta/data/cnosdb.{database}/0/delta"
        )));
        println!("Leave serial test: test_kvcore_flush_delta");
    }

    #[tokio::test]
    #[serial]
    async fn test_kvcore_log() {
        println!("Enter serial test: nc fn test_kvcore_log");
        init_default_global_tracing("tskv_log", "tskv.log", "debug");
        info!("hello");
        warn!("hello");
        debug!("hello");
        error!("hello"); //maybe we can use panic directly
        println!("Leave serial test: nc fn test_kvcore_log");
    }

    #[test]
    #[serial]
    fn test_kvcore_build_row_data() {
        println!("Enter serial test: test_kvcore_build_row_data");
        init_default_global_tracing("tskv_log", "tskv.log", "debug");
        let dir = "/tmp/test/kvcore/kvcore_build_row_data";
        let _ = std::fs::remove_dir_all(dir);
        std::fs::create_dir_all(dir).unwrap();
        let (rt, tskv) = get_tskv(dir, None);
        let mut fbb = flatbuffers::FlatBufferBuilder::new();
        let points = models_helper::create_random_points_include_delta(
            &mut fbb,
            "db_build_row_data",
            "kvcore_build_row_data",
            20,
        );
        fbb.finish(points, None);
        let points = fbb.finished_data().to_vec();

        let request = WriteDataRequest {
            data: points,
            precision: Precision::NS as u32,
        };

        tskv_write(rt.clone(), &tskv, "cnosdb", "public", 0, 1, request.clone());

        println!("{:?}", tskv);
        println!("Leave serial test: test_kvcore_build_row_data");
    }

    #[test]
    #[serial]
    fn test_kvcore_snapshot_create_apply_delete() {
        println!("Enter serial test: test_kvcore_snapshot_create_apply_delete");
        let dir = PathBuf::from("/tmp/test/kvcore/kvcore_snapshot_create_apply_delete");
        let _ = std::fs::remove_dir_all(&dir);
        std::fs::create_dir_all(&dir).unwrap();

        init_default_global_tracing(dir.join("log"), "tskv.log", "debug");
        let tenant = "cnosdb";
        let database = "db_test_snapshot";
        let table = "tab_test_snapshot";
        let vnode_id = 11;

        let (runtime, tskv) = get_tskv(&dir, None);

        let tenant_database = make_owner(tenant, database);
        let storage_opt = tskv.get_storage_options();
        let vnode_tsm_dir = storage_opt.tsm_dir(&tenant_database, vnode_id);
        let vnode_delta_dir = storage_opt.delta_dir(&tenant_database, vnode_id);

        {
            // Write test data
            let mut fbb = flatbuffers::FlatBufferBuilder::new();
            let points =
                models_helper::create_random_points_include_delta(&mut fbb, database, table, 20);
            fbb.finish(points, None);
            let request = WriteDataRequest {
                data: fbb.finished_data().to_vec(),
                precision: Precision::NS as u32,
            };

            tskv_write(
                runtime.clone(),
                &tskv,
                tenant,
                database,
                vnode_id,
                1,
                request.clone(),
            );
        }

        let mut vnode = runtime
            .block_on(tskv.open_tsfamily(tenant, database, vnode_id))
            .unwrap();
        runtime
            .block_on(tskv.flush_tsfamily(tenant, database, vnode_id))
            .unwrap();
        let vnode_snapshot = {
            // Test create snapshot.
            sleep_in_runtime(runtime.clone(), Duration::from_secs(3));

            let vnode_snap = runtime.block_on(vnode.create_snapshot()).unwrap();
            for f in vnode_snap.version_edit.add_files.iter() {
                let path = if f.is_delta {
                    file_utils::make_delta_file(&vnode_delta_dir, f.file_id)
                } else {
                    file_utils::make_tsm_file(&vnode_tsm_dir, f.file_id)
                };

                assert!(
                    file_manager::try_exists(&path),
                    "{} not exists",
                    path.display(),
                );
            }

            vnode_snap
        };

        let vnode_backup_dir = dir.join("backup_for_test");
        let vnode_data_dir = storage_opt.ts_family_dir(&tenant_database, vnode_id);
        dircpy::copy_dir(vnode_data_dir, &vnode_backup_dir).unwrap();

        let new_vnode_id = 12;
        let vnode_tsm_dir = storage_opt.tsm_dir(&tenant_database, new_vnode_id);
        let vnode_delta_dir = storage_opt.delta_dir(&tenant_database, new_vnode_id);

        {
            let mut vnode = runtime
                .block_on(tskv.open_tsfamily(tenant, database, new_vnode_id))
                .unwrap();

            runtime
                .block_on(vnode.apply_snapshot(vnode_snapshot, vnode_backup_dir.as_path()))
                .unwrap();
            sleep_in_runtime(runtime.clone(), Duration::from_secs(3));

<<<<<<< HEAD
            let version_edit =
                runtime.block_on(async move { vnode.ts_family.read().await.build_version_edit() });
=======
            let version_edit = runtime.block_on(async move {
                let mut file_metas = HashMap::new();
                vnode
                    .ts_family()
                    .read()
                    .await
                    .build_version_edit(&mut file_metas)
                    .await
                    .unwrap()
            });
>>>>>>> f0c5f4be

            assert_eq!(version_edit.tsf_id, new_vnode_id);
            assert_eq!(version_edit.add_files.len(), 2);
            for f in version_edit.add_files.iter() {
                let path = if f.is_delta {
                    file_utils::make_delta_file(&vnode_delta_dir, f.file_id)
                } else {
                    file_utils::make_tsm_file(&vnode_tsm_dir, f.file_id)
                };

                assert!(
                    file_manager::try_exists(&path),
                    "{} not exists",
                    path.display(),
                );
            }
        }

        runtime.block_on(tskv.close());
        println!("Leave serial test: test_kvcore_snapshot_create_apply_delete");
    }

    fn sleep_in_runtime(runtime: Arc<Runtime>, duration: Duration) {
        let rt = runtime.clone();
        runtime.block_on(async move {
            rt.spawn(async move { tokio::time::sleep(duration).await })
                .await
                .unwrap();
        });
    }

    async fn async_func1() {
        // println!("run async func1");
        async_func3().await;
    }

    async fn async_func2() {
        // println!("run async func2");
    }

    async fn async_func3() {
        // println!("run async func3");
    }

    // #[tokio::test]

    fn sync_func1() {
        // println!("run sync func1");
        sync_func3();
    }

    fn sync_func2() {
        // println!("run sync func2");
    }

    fn sync_func3() {
        // println!("run sync func3");
    }

    // #[test]
    fn test_sync() {
        for _ in 0..10000 {
            sync_func1();
            sync_func2();
        }
    }

    async fn test_async() {
        for _ in 0..10000 {
            async_func1().await;
            async_func2().await;
        }
    }

    #[tokio::test]
    async fn compare() {
        let start = Instant::now();
        test_async().await;
        let duration = start.elapsed();

        let start1 = Instant::now();
        test_sync();
        let duration1 = start1.elapsed();

        println!("ASync Time elapsed  is: {:?}", duration);
        println!("Sync Time elapsed  is: {:?}", duration1);
    }
}<|MERGE_RESOLUTION|>--- conflicted
+++ resolved
@@ -390,21 +390,8 @@
                 .unwrap();
             sleep_in_runtime(runtime.clone(), Duration::from_secs(3));
 
-<<<<<<< HEAD
-            let version_edit =
-                runtime.block_on(async move { vnode.ts_family.read().await.build_version_edit() });
-=======
-            let version_edit = runtime.block_on(async move {
-                let mut file_metas = HashMap::new();
-                vnode
-                    .ts_family()
-                    .read()
-                    .await
-                    .build_version_edit(&mut file_metas)
-                    .await
-                    .unwrap()
-            });
->>>>>>> f0c5f4be
+            let version_edit = runtime
+                .block_on(async move { vnode.ts_family().read().await.build_version_edit() });
 
             assert_eq!(version_edit.tsf_id, new_vnode_id);
             assert_eq!(version_edit.add_files.len(), 2);
