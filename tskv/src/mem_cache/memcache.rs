use std::collections::HashMap;
use std::sync::atomic::{AtomicU64, Ordering};
use std::sync::Arc;

use memory_pool::{MemoryConsumer, MemoryPoolRef, MemoryReservation};
use models::predicate::domain::{TimeRange, TimeRanges};
use models::schema::tskv_table_schema::TableColumn;
use models::{ColumnId, RwLockRef, SeriesId, SeriesKey, Timestamp};
use parking_lot::RwLock;

use super::series_data::{RowGroup, SeriesData};
use crate::error::{MemoryExhaustedSnafu, TskvResult};
<<<<<<< HEAD
use crate::TseriesFamilyId;
=======
use crate::tsm::TsmWriteData;
use crate::{ColumnFileId, TseriesFamilyId};
>>>>>>> 38cd1054

pub struct MemCacheStatistics {
    _tf_id: TseriesFamilyId,
    /// greater seq mean the last write
    seq_no: u64,
    _statistics: HashMap<SeriesId, TimeRange>,
}

impl MemCacheStatistics {
    pub fn seq_no(&self) -> u64 {
        self.seq_no
    }
}

#[derive(Debug)]
pub struct MemCache {
    tf_id: TseriesFamilyId,

    max_size: u64,
    min_seq_no: u64,
    delta_file_id: ColumnFileId,
    tsm_file_id: ColumnFileId,

    // wal seq number
    seq_no: AtomicU64,
    memory: RwLock<MemoryReservation>,

    part_count: usize,
    partions: Vec<RwLock<HashMap<SeriesId, RwLockRef<SeriesData>>>>,
}

pub struct MemCacheSeriesScanIterator {
    index: usize,
    serieses: Vec<RwLockRef<SeriesData>>,
}

impl MemCacheSeriesScanIterator {
    pub fn new(memcache: Arc<RwLock<MemCache>>) -> Self {
        let memcache = memcache.read();
        let serieses: Vec<RwLockRef<SeriesData>> = memcache
            .partions
            .iter()
            .flat_map(|lock| {
                let inner_map = lock.read();
                let values = inner_map
                    .iter()
                    .map(|(_id, rw_lock_ref)| rw_lock_ref.clone())
                    .collect::<Vec<_>>();
                values
            })
            .collect();

        Self { index: 0, serieses }
    }
}

impl Iterator for MemCacheSeriesScanIterator {
    type Item = RwLockRef<SeriesData>;

    fn next(&mut self) -> Option<Self::Item> {
        if self.index < self.serieses.len() {
            let tmp = Some(self.serieses[self.index].clone());
            self.index += 1;
            tmp
        } else {
            None
        }
    }
}

impl MemCache {
    pub fn new(
        tf_id: TseriesFamilyId,
        tsm_file_id: ColumnFileId,
        delta_file_id: ColumnFileId,
        max_size: u64,
        part_count: usize,
        seq: u64,
        pool: &MemoryPoolRef,
    ) -> Self {
        let mut partions = Vec::with_capacity(part_count);
        for _i in 0..part_count {
            partions.push(RwLock::new(HashMap::new()));
        }
        let res =
            RwLock::new(MemoryConsumer::new(format!("memcache-{}-{}", tf_id, seq)).register(pool));
        Self {
            tf_id,
            tsm_file_id,
            delta_file_id,

            max_size,
            min_seq_no: seq,

            part_count,
            partions,

            seq_no: AtomicU64::new(seq),
            memory: res,
        }
    }

    pub fn write_group(
        &self,
        sid: SeriesId,
        series_key: SeriesKey,
        seq: u64,
        group: RowGroup,
    ) -> TskvResult<()> {
        self.seq_no.store(seq, Ordering::Relaxed);
        self.memory
            .write()
            .try_grow(group.size)
            .map_err(|_| MemoryExhaustedSnafu.build())?;
        let index = (sid as usize) % self.part_count;
        let mut series_map = self.partions[index].write();
        if let Some(series_data) = series_map.get(&sid) {
            let series_data_ptr = series_data.clone();
            let mut series_data_ptr_w = series_data_ptr.write();
            drop(series_map);
            series_data_ptr_w.write(group);
        } else {
            let mut series_data = SeriesData::new(sid, series_key);
            series_data.write(group);
            series_map.insert(sid, Arc::new(RwLock::new(series_data)));
        }
        Ok(())
    }

    pub fn read_series_timestamps(
        &self,
        series_ids: &[SeriesId],
        time_ranges: &TimeRanges,
        mut handle_data: impl FnMut(Timestamp),
    ) {
        for sid in series_ids.iter() {
            let index = (*sid as usize) % self.part_count;
            let series_data = self.partions[index].read().get(sid).cloned();
            if let Some(series_data) = series_data {
                series_data
                    .read()
                    .read_timestamps(time_ranges, &mut handle_data);
            }
        }
    }

    pub fn statistics(
        &self,
        series_ids: &[SeriesId],
        time_predicate: TimeRange,
    ) -> MemCacheStatistics {
        let mut statistics = HashMap::new();
        for sid in series_ids {
            let index = (*sid as usize) % self.part_count;
            let range = match self.partions[index].read().get(sid) {
                None => continue,
                Some(series_data) => series_data.read().range,
            };
            let time_predicate = match time_predicate.intersect(&range) {
                None => continue,
                Some(time_predicate) => time_predicate,
            };
            statistics.insert(*sid, time_predicate);
        }
        MemCacheStatistics {
            _tf_id: self.tf_id,
            seq_no: self.min_seq_no,
            _statistics: statistics,
        }
    }

    pub fn is_empty(&self) -> bool {
        for part in self.partions.iter() {
            if !part.read().is_empty() {
                return false;
            }
        }

        true
    }

    pub fn drop_columns(&self, series_ids: &[SeriesId], column_ids: &[ColumnId]) {
        for sid in series_ids {
            for column_id in column_ids {
                let index = (*sid as usize) % self.part_count;
                let series_data = self.partions[index].read().get(sid).cloned();
                if let Some(series_data) = series_data {
                    series_data.write().drop_column(*column_id);
                }
            }
        }
    }

    pub fn change_column(&self, sids: &[SeriesId], column_name: &str, new_column: &TableColumn) {
        for sid in sids {
            let index = (*sid as usize) % self.part_count;
            let series_data = self.partions[index].read().get(sid).cloned();
            if let Some(series_data) = series_data {
                series_data.write().change_column(column_name, new_column);
            }
        }
    }

    pub fn add_column(&self, sids: &[SeriesId], new_column: &TableColumn) {
        for sid in sids {
            let index = (*sid as usize) % self.part_count;
            let series_data = self.partions[index].read().get(sid).cloned();
            if let Some(series_data) = series_data {
                series_data.write().add_column(new_column);
            }
        }
    }

    pub fn delete_series(&self, sids: &[SeriesId], range: &TimeRange) {
        for sid in sids {
            let index = (*sid as usize) % self.part_count;
            let series_data = self.partions[index].read().get(sid).cloned();
            if let Some(series_data) = series_data {
                series_data.write().delete_series(range);
            }
        }
    }

    pub fn delete_series_by_time_ranges(&self, sids: &[SeriesId], time_ranges: &TimeRanges) {
        for sid in sids {
            let index = (*sid as usize) % self.part_count;
            let series_data = self.partions[index].read().get(sid).cloned();
            if let Some(series_data) = series_data {
                series_data.write().delete_by_time_ranges(time_ranges);
            }
        }
    }

    pub fn read_all_series_data(&self) -> Vec<(SeriesId, Arc<RwLock<SeriesData>>)> {
        let mut ret = Vec::new();
        self.partions.iter().for_each(|p| {
            let p_rlock = p.read();
            for (k, v) in p_rlock.iter() {
                ret.push((*k, v.clone()));
            }
        });
        ret
    }
    pub fn read_series_data_by_id(&self, sid: SeriesId) -> Option<Arc<RwLock<SeriesData>>> {
        let index = (sid as usize) % self.part_count;
        self.partions[index].read().get(&sid).cloned()
    }

    pub fn is_full(&self) -> bool {
        self.memory.read().size() >= self.max_size as usize
    }

    pub fn tf_id(&self) -> TseriesFamilyId {
        self.tf_id
    }

    pub fn tsm_file_id(&self) -> u64 {
        self.tsm_file_id
    }

    pub fn delta_file_id(&self) -> u64 {
        self.delta_file_id
    }

    pub fn seq_no(&self) -> u64 {
        self.seq_no.load(Ordering::Relaxed)
    }

    pub fn min_seq_no(&self) -> u64 {
        self.min_seq_no
    }

    pub fn max_buf_size(&self) -> u64 {
        self.max_size
    }

    pub fn cache_size(&self) -> u64 {
        self.memory.read().size() as u64
    }
}

pub(crate) mod test {
    use std::collections::HashMap;
    use std::mem::size_of;
    use std::sync::Arc;

    use models::field_value::FieldVal;
    use models::predicate::domain::TimeRange;
    use models::schema::tskv_table_schema::TskvTableSchema;
    use models::{SchemaVersion, SeriesId, SeriesKey, Timestamp};
    use parking_lot::RwLock;

    use super::MemCache;
    use crate::mem_cache::row_data::{OrderedRowsData, RowData};
    use crate::mem_cache::series_data::RowGroup;

    pub fn put_rows_to_cache(
        cache: &MemCache,
        series_id: SeriesId,
        schema_id: SchemaVersion,
        mut schema: TskvTableSchema,
        time_range: (Timestamp, Timestamp),
        put_none: bool,
    ) {
        let mut rows = OrderedRowsData::new();
        let mut size: usize = schema.size();
        for ts in time_range.0..=time_range.1 {
            let mut fields = Vec::new();
            for _ in 0..schema.columns().len() {
                size += size_of::<Option<FieldVal>>();
                if put_none {
                    fields.push(None);
                } else {
                    fields.push(Some(FieldVal::Float(ts as f64)));
                    size += 8;
                }
            }
            size += 8;
            rows.insert(RowData { ts, fields });
        }

        schema.schema_version = schema_id;
        let row_group = RowGroup {
            schema: schema.into(),
            range: TimeRange::from(time_range),
            rows,
            size: size_of::<RowGroup>() + size,
        };
        cache
            .write_group(series_id, SeriesKey::default(), 1, row_group)
            .unwrap();
    }

    pub fn get_one_series_cache_data(
        cache: Arc<RwLock<MemCache>>,
    ) -> HashMap<String, Vec<(Timestamp, FieldVal)>> {
        let mut fname_vals_map: HashMap<String, Vec<(Timestamp, FieldVal)>> = HashMap::new();
        let series_data = cache.read().read_all_series_data();
        for (_sid, sdata) in series_data {
            let sdata_rlock = sdata.read();
            let schema_groups = sdata_rlock.flat_groups();
            for (sch, _, row) in schema_groups {
                let fields = sch.fields();
                for r in row.get_ref_rows().iter() {
                    for (i, f) in r.fields.iter().enumerate() {
                        if let Some(fv) = f {
                            if let Some(c) = fields.get(i) {
                                if &c.name != "time" {
                                    fname_vals_map
                                        .entry(c.name.clone())
                                        .or_default()
                                        .push((r.ts, fv.clone()))
                                }
                            };
                        }
                    }
                }
            }
        }

        fname_vals_map
    }
}

#[cfg(test)]
mod test_memcache {
    use std::sync::Arc;

    use datafusion::arrow::datatypes::TimeUnit;
    use memory_pool::{GreedyMemoryPool, MemoryPool};
    use models::field_value::FieldVal;
    use models::predicate::domain::{TimeRange, TimeRanges};
    use models::schema::tskv_table_schema::{ColumnType, TableColumn, TskvTableSchema};
    use models::{SeriesId, SeriesKey, ValueType};

    use super::MemCache;
    use crate::mem_cache::row_data::{OrderedRowsData, RowData, RowDataRef};
    use crate::mem_cache::series_data::{RowGroup, SeriesData, SeriesDedupMergeSortIterator};

    #[test]
    fn test_series_data_write_group() {
        let sid: SeriesId = 1;
        let mut series_data = SeriesData::new(sid, SeriesKey::default());

        #[rustfmt::skip]
            let mut schema_1 = TskvTableSchema::new(
            "test_tenant".to_string(), "test_db".to_string(), "test_table".to_string(),
            vec![
                TableColumn::new_time_column(1, TimeUnit::Nanosecond),
                TableColumn::new_tag_column(2, "tag_col_1".to_string()),
                TableColumn::new_tag_column(3, "tag_col_2".to_string()),
                TableColumn::new(4, "f_col_1".to_string(), ColumnType::Field(ValueType::Float), Default::default()),
            ],
        );
        schema_1.schema_version = 1;
        let mut rows = OrderedRowsData::new();
        rows.insert(RowData {
            ts: 1,
            fields: vec![Some(FieldVal::Float(1.0))],
        });
        rows.insert(RowData {
            ts: 3,
            fields: vec![Some(FieldVal::Float(3.0))],
        });
        #[rustfmt::skip]
            let row_group_1 = RowGroup {
            schema: Arc::new(schema_1),
            range: TimeRange::new(1, 3),
            rows,
            size: 10,
        };
        series_data.write(row_group_1.clone());
        {
            assert_eq!(sid, series_data.series_id);
            assert_eq!(TimeRange::new(1, 3), series_data.range);
            assert_eq!(1, series_data.groups.len());
            assert_eq!(row_group_1, series_data.groups.front().unwrap().clone());
        }

        #[rustfmt::skip]
            let mut schema_2 = TskvTableSchema::new(
            "test_tenant".to_string(), "test_db".to_string(), "test_table".to_string(),
            vec![
                TableColumn::new_time_column(1, TimeUnit::Nanosecond),
                TableColumn::new_tag_column(2, "tag_col_1".to_string()),
                TableColumn::new_tag_column(3, "tag_col_2".to_string()),
                TableColumn::new(4, "f_col_1".to_string(), ColumnType::Field(ValueType::Float), Default::default()),
                TableColumn::new(5, "f_col_2".to_string(), ColumnType::Field(ValueType::Integer), Default::default()),
            ],
        );
        schema_2.schema_version = 2;
        let mut rows = OrderedRowsData::new();
        rows.insert(RowData {
            ts: 3,
            fields: vec![None, Some(FieldVal::Integer(3))],
        });
        rows.insert(RowData {
            ts: 5,
            fields: vec![Some(FieldVal::Float(5.0)), Some(FieldVal::Integer(5))],
        });
        #[rustfmt::skip]
            let row_group_2 = RowGroup {
            schema: Arc::new(schema_2),
            range: TimeRange::new(3, 5),
            rows,
            size: 10,
        };
        series_data.write(row_group_2.clone());
        {
            assert_eq!(sid, series_data.series_id);
            assert_eq!(TimeRange::new(1, 5), series_data.range);
            assert_eq!(2, series_data.groups.len());
            assert_eq!(row_group_2, series_data.groups.back().unwrap().clone());
        }
    }

    #[test]
    fn test_series_data_columns_modify() {
        let sid: SeriesId = 1;
        let mut series_data1 = SeriesData::new(sid, SeriesKey::default());

        #[rustfmt::skip]
            let mut schema_1 = TskvTableSchema::new(
            "test_tenant".to_string(), "test_db".to_string(), "test_table".to_string(),
            vec![
                TableColumn::new_time_column(1, TimeUnit::Nanosecond),
                TableColumn::new_tag_column(2, "tag_col_1".to_string()),
                TableColumn::new_tag_column(3, "tag_col_2".to_string()),
                TableColumn::new(4, "f_col_1".to_string(), ColumnType::Field(ValueType::Float), Default::default()),
            ],
        );
        schema_1.schema_version = 1;
        let mut rows1 = OrderedRowsData::new();
        rows1.insert(RowData {
            ts: 1,
            fields: vec![Some(FieldVal::Float(1.0))],
        });
        rows1.insert(RowData {
            ts: 3,
            fields: vec![Some(FieldVal::Float(3.0))],
        });
        #[rustfmt::skip]
            let row_group_1 = RowGroup {
            schema: Arc::new(schema_1),
            range: TimeRange::new(1, 3),
            rows:rows1,
            size: 10,
        };
        series_data1.write(row_group_1.clone());

        series_data1.add_column(&TableColumn::new(
            5,
            "f_col_2".to_string(),
            ColumnType::Field(ValueType::Float),
            Default::default(),
        ));
        {
            let row_group = series_data1.groups.front().unwrap();
            let schema = row_group.schema.clone();
            assert_eq!(5, schema.columns().len());
            assert!(schema.contains_column("f_col_2"));
        }

        series_data1.change_column(
            "f_col_2",
            &TableColumn::new(
                5,
                "i_col_2".to_string(),
                ColumnType::Field(ValueType::Integer),
                Default::default(),
            ),
        );
        {
            let row_group = series_data1.groups.front().unwrap();
            let schema = row_group.schema.clone();
            assert_eq!(5, schema.columns().len());
            assert!(schema.contains_column("i_col_2"));
            assert!(!schema.contains_column("f_col_2"));
        }

        series_data1.drop_column(5);
        {
            let row_group = series_data1.groups.front().unwrap();
            let schema = row_group.schema.clone();
            assert_eq!(4, schema.columns().len());
            assert!(!schema.contains_column("i_col_2"));
            assert!(!schema.contains_column("f_col_2"));
        }

        let mut schema_2 = TskvTableSchema::new(
            "test_tenant".to_string(),
            "test_db".to_string(),
            "test_table".to_string(),
            vec![
                TableColumn::new_time_column(1, TimeUnit::Nanosecond),
                TableColumn::new_tag_column(2, "tag_col_1".to_string()),
                TableColumn::new_tag_column(3, "tag_col_2".to_string()),
                TableColumn::new(
                    4,
                    "f_col_1".to_string(),
                    ColumnType::Field(ValueType::Float),
                    Default::default(),
                ),
                TableColumn::new(
                    5,
                    "i_col_2".to_string(),
                    ColumnType::Field(ValueType::Integer),
                    Default::default(),
                ),
            ],
        );

        schema_2.schema_version = 1;
        let mut series_data2 = SeriesData::new(sid, SeriesKey::default());

        let mut rows2 = OrderedRowsData::new();
        rows2.insert(RowData {
            ts: 1,
            fields: vec![Some(FieldVal::Float(1.0)), Some(FieldVal::Integer(2))],
        });
        rows2.insert(RowData {
            ts: 5,
            fields: vec![Some(FieldVal::Float(3.0)), Some(FieldVal::Integer(3))],
        });
        #[rustfmt::skip]
            let row_group_2 = RowGroup {
            schema: Arc::new(schema_2),
            range: TimeRange::new(1, 5),
            rows:rows2,
            size: 10,
        };
        series_data2.write(row_group_2.clone());

        series_data2.drop_column(5);
        {
            let row_group = series_data2.groups.front().unwrap();
            let schema = row_group.schema.clone();
            assert_eq!(4, schema.columns().len());
            assert!(!schema.contains_column("i_col_2"));
            let test_rows = row_group.rows.get_ref_rows();
            assert_eq!(
                RowData {
                    ts: 5,
                    fields: vec![Some(FieldVal::Float(3.0))]
                },
                test_rows[1].clone()
            )
        }
    }

    #[test]
    fn test_series_data_delete_time_ranges() {
        let sid: SeriesId = 1;
        let mut series_data1 = SeriesData::new(sid, SeriesKey::default());

        #[rustfmt::skip]
            let mut schema_1 = TskvTableSchema::new(
            "test_tenant".to_string(), "test_db".to_string(), "test_table".to_string(),
            vec![
                TableColumn::new_time_column(1, TimeUnit::Nanosecond),
                TableColumn::new_tag_column(2, "tag_col_1".to_string()),
                TableColumn::new_tag_column(3, "tag_col_2".to_string()),
                TableColumn::new(4, "f_col_1".to_string(), ColumnType::Field(ValueType::Float), Default::default()),
            ],
        );
        schema_1.schema_version = 1;
        let mut rows1 = OrderedRowsData::new();
        rows1.insert(RowData {
            ts: 1,
            fields: vec![Some(FieldVal::Float(1.0))],
        });
        rows1.insert(RowData {
            ts: 3,
            fields: vec![Some(FieldVal::Float(3.0))],
        });
        rows1.insert(RowData {
            ts: 5,
            fields: vec![Some(FieldVal::Float(5.0))],
        });
        rows1.insert(RowData {
            ts: 7,
            fields: vec![Some(FieldVal::Float(7.0))],
        });
        rows1.insert(RowData {
            ts: 9,
            fields: vec![Some(FieldVal::Float(9.0))],
        });

        #[rustfmt::skip]
            let row_group_1 = RowGroup {
            schema: Arc::new(schema_1),
            range: TimeRange::new(1, 9),
            rows:rows1,
            size: 10,
        };
        series_data1.write(row_group_1.clone());

        let time_ranges = TimeRanges::new(vec![TimeRange::new(1, 3), TimeRange::new(7, 9)]);
        series_data1.delete_by_time_ranges(&time_ranges);
        assert_eq!(
            series_data1
                .groups
                .front()
                .unwrap()
                .rows
                .get_ref_rows()
                .len(),
            1
        );
    }

    #[test]
    fn test_mem_cache_write_group() {
        let sid: SeriesId = 1;

        let memory_pool: Arc<dyn MemoryPool> = Arc::new(GreedyMemoryPool::new(1024 * 1024 * 1024));
        let mem_cache = MemCache::new(1, 0, 1, 1000, 2, 1, &memory_pool);
        {
            let series_part = &mem_cache.partions[sid as usize].read();
            let series_data = series_part.get(&sid);
            assert!(series_data.is_none());
        }

        #[rustfmt::skip]
            let mut schema_1 = TskvTableSchema::new(
            "test_tenant".to_string(), "test_db".to_string(), "test_table".to_string(),
            vec![
                TableColumn::new_time_column(1, TimeUnit::Nanosecond),
                TableColumn::new_tag_column(2, "tag_col_1".to_string()),
                TableColumn::new_tag_column(3, "tag_col_2".to_string()),
                TableColumn::new(4, "f_col_1".to_string(), ColumnType::Field(ValueType::Float), Default::default()),
            ],
        );
        schema_1.schema_version = 1;
        let mut rows = OrderedRowsData::new();
        rows.insert(RowData {
            ts: 1,
            fields: vec![Some(FieldVal::Float(1.0))],
        });
        rows.insert(RowData {
            ts: 3,
            fields: vec![Some(FieldVal::Float(3.0))],
        });
        #[rustfmt::skip]
            let row_group_1 = RowGroup {
            schema: Arc::new(schema_1),
            range: TimeRange::new(1, 3),
            rows,
            size: 10,
        };
        mem_cache
            .write_group(sid, SeriesKey::default(), 1, row_group_1.clone())
            .unwrap();
        {
            let series_part = &mem_cache.partions[sid as usize].read();
            let series_data = series_part.get(&sid);
            assert!(series_data.is_some());
            let series_data = series_data.unwrap().read();
            assert_eq!(sid, series_data.series_id);
            assert_eq!(TimeRange::new(1, 3), series_data.range);
            assert_eq!(1, series_data.groups.len());
            assert_eq!(row_group_1, series_data.groups.front().unwrap().clone());
        }

        #[rustfmt::skip]
            let mut schema_2 = TskvTableSchema::new(
            "test_tenant".to_string(), "test_db".to_string(), "test_table".to_string(),
            vec![
                TableColumn::new_time_column(1, TimeUnit::Nanosecond),
                TableColumn::new_tag_column(2, "tag_col_1".to_string()),
                TableColumn::new_tag_column(3, "tag_col_2".to_string()),
                TableColumn::new(4, "f_col_1".to_string(), ColumnType::Field(ValueType::Float), Default::default()),
                TableColumn::new(5, "f_col_2".to_string(), ColumnType::Field(ValueType::Integer), Default::default()),
            ],
        );
        schema_2.schema_version = 2;
        let mut rows = OrderedRowsData::new();
        rows.insert(RowData {
            ts: 3,
            fields: vec![None, Some(FieldVal::Integer(3))],
        });
        rows.insert(RowData {
            ts: 5,
            fields: vec![Some(FieldVal::Float(5.0)), Some(FieldVal::Integer(5))],
        });
        #[rustfmt::skip]
            let row_group_2 = RowGroup {
            schema: Arc::new(schema_2),
            range: TimeRange::new(3, 5),
            rows,
            size: 10,
        };
        mem_cache
            .write_group(sid, SeriesKey::default(), 2, row_group_2.clone())
            .unwrap();
        {
            let series_part = &mem_cache.partions[sid as usize].read();
            let series_data = series_part.get(&sid);
            assert!(series_data.is_some());
            let series_data = series_data.unwrap().read();
            assert_eq!(sid, series_data.series_id);
            assert_eq!(TimeRange::new(1, 5), series_data.range);
            assert_eq!(2, series_data.groups.len());
            assert_eq!(row_group_2, series_data.groups.back().unwrap().clone());
        }
    }

    #[test]
<<<<<<< HEAD
=======
    fn test_mem_cache_to_chunk_group() {
        let sid: SeriesId = 1;
        let dir = "/tmp/test/memcache/2";
        let _ = std::fs::remove_dir_all(dir);
        std::fs::create_dir_all(dir).unwrap();
        let mut global_config = config::tskv::get_config_for_test();
        global_config.storage.path = dir.to_string();
        let opt = Arc::new(Options::from(&global_config));

        let owner = Arc::new("cnosdb.test".to_string());
        let ts_family_id = 1;
        let tsm_dir = opt.storage.tsm_dir(&owner, ts_family_id);
        #[rustfmt::skip]
            let levels = [
            LevelInfo::init(owner.clone(), 0, 0, opt.storage.clone()),
            LevelInfo {
                files: vec![
                    Arc::new(ColumnFile::new(3, 1, TimeRange::new(3001, 3100), 100, false, make_tsm_file(&tsm_dir, 3))),
                ],
                owner: owner.clone(),
                tsf_id: 1,
                storage_opt: opt.storage.clone(),
                level: 1,
                cur_size: 100,
                max_size: 1000,
                time_range: TimeRange::new(3001, 3100),
            },
            LevelInfo {
                files: vec![
                    Arc::new(ColumnFile::new(1, 2, TimeRange::new(1, 1000), 1000, false, make_tsm_file(&tsm_dir, 1))),
                    Arc::new(ColumnFile::new(2, 2, TimeRange::new(1001, 2000), 1000, false, make_tsm_file(&tsm_dir, 2))),
                ],
                owner: owner.clone(),
                tsf_id: 1,
                storage_opt: opt.storage.clone(),
                level: 2,
                cur_size: 2000,
                max_size: 10000,
                time_range: TimeRange::new(1, 2000),
            },
            LevelInfo::init(owner.clone(), 3, 0, opt.storage.clone()),
            LevelInfo::init(owner.clone(), 4, 0, opt.storage.clone()),
        ];
        let tsm_reader_cache = Arc::new(ShardedAsyncCache::create_lru_sharded_cache(16));
        let version = Version::new(
            1,
            owner.clone(),
            opt.storage.clone(),
            1,
            levels,
            5,
            tsm_reader_cache,
        );
        let memory_pool: Arc<dyn MemoryPool> = Arc::new(GreedyMemoryPool::new(1024 * 1024 * 1024));
        let mem_cache = MemCache::new(1, 0, 1, 1000, 2, 1, &memory_pool);
        {
            let series_part = &mem_cache.partions[sid as usize].read();
            let series_data = series_part.get(&sid);
            assert!(series_data.is_none());
        }

        #[rustfmt::skip]
            let mut schema_1 = TskvTableSchema::new(
            "test_tenant".to_string(), "test_db".to_string(), "test_table".to_string(),
            vec![
                TableColumn::new_time_column(1, TimeUnit::Nanosecond),
                TableColumn::new_tag_column(2, "tag_col_1".to_string()),
                TableColumn::new_tag_column(3, "tag_col_2".to_string()),
                TableColumn::new(4, "f_col_1".to_string(), ColumnType::Field(ValueType::Float), Default::default()),
            ],
        );
        schema_1.schema_version = 1;
        let mut rows = OrderedRowsData::new();
        rows.insert(RowData {
            ts: 1,
            fields: vec![Some(FieldVal::Float(1.0))],
        });
        rows.insert(RowData {
            ts: 3,
            fields: vec![Some(FieldVal::Float(3.0))],
        });
        rows.insert(RowData {
            ts: 6,
            fields: vec![Some(FieldVal::Float(6.0))],
        });
        let schema = Arc::new(schema_1);
        #[rustfmt::skip]
            let row_group_1 = RowGroup {
            schema: schema.clone(),
            range: TimeRange::new(1, 3),
            rows,
            size: 10,
        };
        mem_cache
            .write_group(sid, SeriesKey::default(), 1, row_group_1.clone())
            .unwrap();
        let (chunk_group, delta_chunk_group) =
            mem_cache.to_chunk_group(version.max_level_ts()).unwrap();

        assert_eq!(
            1,
            chunk_group
                .get(&schema)
                .unwrap()
                .get(&1)
                .unwrap()
                .1
                .num_rows()
        );
        assert_eq!(
            2,
            delta_chunk_group
                .get(&schema)
                .unwrap()
                .get(&1)
                .unwrap()
                .1
                .num_rows()
        );
    }

    #[test]
>>>>>>> 38cd1054
    fn test_mem_cache_columns_modify() {
        let sid: SeriesId = 1;
        let memory_pool: Arc<dyn MemoryPool> = Arc::new(GreedyMemoryPool::new(1024 * 1024 * 1024));
        let mem_cache = MemCache::new(1, 0, 1, 1000, 2, 1, &memory_pool);
        {
            let series_part = &mem_cache.partions[sid as usize].read();
            let series_data = series_part.get(&sid);
            assert!(series_data.is_none());
        }

        #[rustfmt::skip]
            let mut schema_1 = TskvTableSchema::new(
            "test_tenant".to_string(), "test_db".to_string(), "test_table".to_string(),
            vec![
                TableColumn::new_time_column(1, TimeUnit::Nanosecond),
                TableColumn::new_tag_column(2, "tag_col_1".to_string()),
                TableColumn::new_tag_column(3, "tag_col_2".to_string()),
                TableColumn::new(4, "f_col_1".to_string(), ColumnType::Field(ValueType::Float), Default::default()),
            ],
        );
        schema_1.schema_version = 1;
        let mut rows = OrderedRowsData::new();
        rows.insert(RowData {
            ts: 1,
            fields: vec![Some(FieldVal::Float(1.0))],
        });
        rows.insert(RowData {
            ts: 3,
            fields: vec![Some(FieldVal::Float(3.0))],
        });
        rows.insert(RowData {
            ts: 6,
            fields: vec![Some(FieldVal::Float(6.0))],
        });
        #[rustfmt::skip]
            let row_group_1 = RowGroup {
            schema: Arc::new(schema_1),
            range: TimeRange::new(1, 3),
            rows,
            size: 10,
        };
        mem_cache
            .write_group(sid, SeriesKey::default(), 1, row_group_1.clone())
            .unwrap();
        let series_ids = [1];
        let sids: &[SeriesId] = &series_ids;
        mem_cache.add_column(
            sids,
            &TableColumn::new(
                5,
                "f_col_2".to_string(),
                ColumnType::Field(ValueType::Float),
                Default::default(),
            ),
        );
        {
            let schema = mem_cache.partions[1]
                .read()
                .get(&1)
                .unwrap()
                .read()
                .get_schema()
                .unwrap();
            assert!(schema.contains_column("f_col_2"));
        }
        mem_cache.change_column(
            sids,
            "f_col_2",
            &TableColumn::new(
                5,
                "i_col_2".to_string(),
                ColumnType::Field(ValueType::Integer),
                Default::default(),
            ),
        );
        {
            let schema = mem_cache.partions[1]
                .read()
                .get(&1)
                .unwrap()
                .read()
                .get_schema()
                .unwrap();
            assert!(schema.contains_column("i_col_2"));
            assert!(!schema.contains_column("f_col_2"));
        }
        mem_cache.drop_columns(sids, &[5]);
        {
            let schema = mem_cache.partions[1]
                .read()
                .get(&1)
                .unwrap()
                .read()
                .get_schema()
                .unwrap();
            assert!(!schema.contains_column("i_col_2"));
            assert!(!schema.contains_column("f_col_2"));
        }
    }

    #[test]
    fn test_mem_cache_read_series_data() {
        let sid: SeriesId = 1;
        let memory_pool: Arc<dyn MemoryPool> = Arc::new(GreedyMemoryPool::new(1024 * 1024 * 1024));
        let mem_cache = MemCache::new(1, 0, 1, 1000, 2, 1, &memory_pool);
        {
            let series_part = &mem_cache.partions[sid as usize].read();
            let series_data = series_part.get(&sid);
            assert!(series_data.is_none());
        }

        #[rustfmt::skip]
            let mut schema_1 = TskvTableSchema::new(
            "test_tenant".to_string(), "test_db".to_string(), "test_table".to_string(),
            vec![
                TableColumn::new_time_column(1, TimeUnit::Nanosecond),
                TableColumn::new_tag_column(2, "tag_col_1".to_string()),
                TableColumn::new_tag_column(3, "tag_col_2".to_string()),
                TableColumn::new(4, "f_col_1".to_string(), ColumnType::Field(ValueType::Float), Default::default()),
            ],
        );
        schema_1.schema_version = 1;
        let mut rows = OrderedRowsData::new();
        rows.insert(RowData {
            ts: 1,
            fields: vec![Some(FieldVal::Float(1.0))],
        });
        rows.insert(RowData {
            ts: 3,
            fields: vec![Some(FieldVal::Float(3.0))],
        });
        rows.insert(RowData {
            ts: 6,
            fields: vec![Some(FieldVal::Float(6.0))],
        });
        #[rustfmt::skip]
            let row_group_1 = RowGroup {
            schema: Arc::new(schema_1),
            range: TimeRange::new(1, 3),
            rows:rows.clone(),
            size: 10,
        };
        mem_cache
            .write_group(sid, SeriesKey::default(), 1, row_group_1.clone())
            .unwrap();
        mem_cache
            .write_group(2, SeriesKey::default(), 2, row_group_1.clone())
            .unwrap();
        let series_data = mem_cache.read_all_series_data();

        assert_eq!(2, series_data.len());
        assert_eq!(
            rows,
            series_data
                .get(1)
                .unwrap()
                .1
                .read()
                .groups
                .front()
                .unwrap()
                .rows
        );
    }

    #[test]
    fn test_mem_cache_delete_time_ranges() {
        let sid: SeriesId = 1;
        let memory_pool: Arc<dyn MemoryPool> = Arc::new(GreedyMemoryPool::new(1024 * 1024 * 1024));
        let mem_cache = MemCache::new(1, 0, 1, 1000, 2, 1, &memory_pool);
        {
            let series_part = &mem_cache.partions[sid as usize].read();
            let series_data = series_part.get(&sid);
            assert!(series_data.is_none());
        }

        #[rustfmt::skip]
            let mut schema_1 = TskvTableSchema::new(
            "test_tenant".to_string(), "test_db".to_string(), "test_table".to_string(),
            vec![
                TableColumn::new_time_column(1, TimeUnit::Nanosecond),
                TableColumn::new_tag_column(2, "tag_col_1".to_string()),
                TableColumn::new_tag_column(3, "tag_col_2".to_string()),
                TableColumn::new(4, "f_col_1".to_string(), ColumnType::Field(ValueType::Float), Default::default()),
            ],
        );
        schema_1.schema_version = 1;
        let mut rows = OrderedRowsData::new();
        rows.insert(RowData {
            ts: 1,
            fields: vec![Some(FieldVal::Float(1.0))],
        });
        rows.insert(RowData {
            ts: 3,
            fields: vec![Some(FieldVal::Float(3.0))],
        });
        rows.insert(RowData {
            ts: 6,
            fields: vec![Some(FieldVal::Float(6.0))],
        });
        rows.insert(RowData {
            ts: 7,
            fields: vec![Some(FieldVal::Float(6.0))],
        });
        rows.insert(RowData {
            ts: 9,
            fields: vec![Some(FieldVal::Float(6.0))],
        });
        #[rustfmt::skip]
            let row_group_1 = RowGroup {
            schema: Arc::new(schema_1),
            range: TimeRange::new(1, 9),
            rows:rows.clone(),
            size: 10,
        };
        mem_cache
            .write_group(sid, SeriesKey::default(), 1, row_group_1.clone())
            .unwrap();
        mem_cache
            .write_group(2, SeriesKey::default(), 2, row_group_1.clone())
            .unwrap();
        let series_data = mem_cache.read_all_series_data();
        let sids = &[1, 2];
        let time_ranges = TimeRanges::new(vec![TimeRange::new(1, 3), TimeRange::new(7, 9)]);
        mem_cache.delete_series_by_time_ranges(sids, &time_ranges);
        let mut expected_rows = OrderedRowsData::new();
        expected_rows.insert(RowData {
            ts: 6,
            fields: vec![Some(FieldVal::Float(6.0))],
        });
        assert_eq!(
            expected_rows,
            series_data
                .get(1)
                .unwrap()
                .1
                .read()
                .groups
                .front()
                .unwrap()
                .rows
        );
        assert_eq!(
            expected_rows,
            series_data
                .first()
                .unwrap()
                .1
                .read()
                .groups
                .front()
                .unwrap()
                .rows
        );
    }

    #[test]
    fn test_iterator() {
        //----------line 1-------------------------------------------------
        let mut rows1 = OrderedRowsData::new();
        #[rustfmt::skip]
        rows1.insert(RowData {ts: 1,fields: vec![Some(FieldVal::Integer(11)), Some(FieldVal::Integer(12)),Some(FieldVal::Integer(13))]});
        #[rustfmt::skip]
        rows1.insert(RowData {ts: 2,fields: vec![Some(FieldVal::Integer(21)), Some(FieldVal::Integer(22)),Some(FieldVal::Integer(23))]});
        #[rustfmt::skip]
        rows1.insert(RowData {ts: 3,fields: vec![Some(FieldVal::Integer(31)), Some(FieldVal::Integer(32)),Some(FieldVal::Integer(33))]});

        //----------line 2-------------------------------------------------
        let mut rows2 = OrderedRowsData::new();
        #[rustfmt::skip]
        rows2.insert(RowData {ts: 2,fields: vec![Some(FieldVal::Integer(211)), None,Some(FieldVal::Integer(231))]});
        #[rustfmt::skip]
        rows2.insert(RowData {ts: 3,fields: vec![Some(FieldVal::Integer(321)), Some(FieldVal::Integer(322)),Some(FieldVal::Integer(323))]});
        #[rustfmt::skip]
        rows2.insert(RowData {ts: 3,fields: vec![None, Some(FieldVal::Integer(332)),Some(FieldVal::Integer(333))]});

        let mut series_data = SeriesData::new(1000, SeriesKey::default());
        #[rustfmt::skip]
        let mut schema1 = TskvTableSchema::new(
            "test_tenant".to_string(), "test_db".to_string(), "test_table".to_string(),
            vec![
                TableColumn::new_time_column(1, TimeUnit::Nanosecond),
                TableColumn::new_tag_column(2, "tag_col_1".to_string()),
                TableColumn::new(4, "f_col_4".to_string(), ColumnType::Field(ValueType::Integer), Default::default()),
                TableColumn::new(5, "f_col_5".to_string(), ColumnType::Field(ValueType::Integer), Default::default()),
                TableColumn::new(6, "f_col_6".to_string(), ColumnType::Field(ValueType::Integer), Default::default()), 
            ],
        );
        schema1.schema_version = 10;
        let row_group1 = RowGroup {
            schema: Arc::new(schema1),
            range: TimeRange::new(1, 3),
            rows: rows1,
            size: 10,
        };
        series_data.write(row_group1);

        #[rustfmt::skip]
        let mut schema2 = TskvTableSchema::new(
            "test_tenant".to_string(), "test_db".to_string(), "test_table".to_string(),
            vec![
                TableColumn::new_time_column(1, TimeUnit::Nanosecond),
                TableColumn::new_tag_column(2, "tag_col_1".to_string()),
                TableColumn::new(4, "f_col_4".to_string(), ColumnType::Field(ValueType::Integer), Default::default()),
                TableColumn::new(5, "f_col_5".to_string(), ColumnType::Field(ValueType::Integer), Default::default()),
                TableColumn::new(7, "f_col_6".to_string(), ColumnType::Field(ValueType::Integer), Default::default()), 
            ],
        );
        schema2.schema_version = 20;
        let row_group2 = RowGroup {
            schema: Arc::new(schema2.clone()),
            range: TimeRange::new(1, 3),
            rows: rows2,
            size: 10,
        };
        series_data.write(row_group2);

        let latest_schema = Arc::new(schema2);
        let groups = series_data.flat_groups();
        let mut iter = SeriesDedupMergeSortIterator::new(groups.clone(), latest_schema.clone());

        let line1 = iter.next().unwrap();
        assert_eq!(
            line1,
            RowDataRef {
                ts: 1,
                fields: vec![
                    Some(&FieldVal::Integer(11)),
                    Some(&FieldVal::Integer(12)),
                    None
                ]
            }
        );

        let line2 = iter.next().unwrap();
        assert_eq!(
            line2,
            RowDataRef {
                ts: 2,
                fields: vec![
                    Some(&FieldVal::Integer(211)),
                    Some(&FieldVal::Integer(22)),
                    Some(&FieldVal::Integer(231)),
                ]
            }
        );

        let line3 = iter.next().unwrap();
        assert_eq!(
            line3,
            RowDataRef {
                ts: 3,
                fields: vec![
                    Some(&FieldVal::Integer(321)),
                    Some(&FieldVal::Integer(332)),
                    Some(&FieldVal::Integer(333)),
                ]
            }
        );

        assert_eq!(iter.next(), None);
    }
}<|MERGE_RESOLUTION|>--- conflicted
+++ resolved
@@ -10,12 +10,7 @@
 
 use super::series_data::{RowGroup, SeriesData};
 use crate::error::{MemoryExhaustedSnafu, TskvResult};
-<<<<<<< HEAD
-use crate::TseriesFamilyId;
-=======
-use crate::tsm::TsmWriteData;
 use crate::{ColumnFileId, TseriesFamilyId};
->>>>>>> 38cd1054
 
 pub struct MemCacheStatistics {
     _tf_id: TseriesFamilyId,
@@ -764,131 +759,6 @@
     }
 
     #[test]
-<<<<<<< HEAD
-=======
-    fn test_mem_cache_to_chunk_group() {
-        let sid: SeriesId = 1;
-        let dir = "/tmp/test/memcache/2";
-        let _ = std::fs::remove_dir_all(dir);
-        std::fs::create_dir_all(dir).unwrap();
-        let mut global_config = config::tskv::get_config_for_test();
-        global_config.storage.path = dir.to_string();
-        let opt = Arc::new(Options::from(&global_config));
-
-        let owner = Arc::new("cnosdb.test".to_string());
-        let ts_family_id = 1;
-        let tsm_dir = opt.storage.tsm_dir(&owner, ts_family_id);
-        #[rustfmt::skip]
-            let levels = [
-            LevelInfo::init(owner.clone(), 0, 0, opt.storage.clone()),
-            LevelInfo {
-                files: vec![
-                    Arc::new(ColumnFile::new(3, 1, TimeRange::new(3001, 3100), 100, false, make_tsm_file(&tsm_dir, 3))),
-                ],
-                owner: owner.clone(),
-                tsf_id: 1,
-                storage_opt: opt.storage.clone(),
-                level: 1,
-                cur_size: 100,
-                max_size: 1000,
-                time_range: TimeRange::new(3001, 3100),
-            },
-            LevelInfo {
-                files: vec![
-                    Arc::new(ColumnFile::new(1, 2, TimeRange::new(1, 1000), 1000, false, make_tsm_file(&tsm_dir, 1))),
-                    Arc::new(ColumnFile::new(2, 2, TimeRange::new(1001, 2000), 1000, false, make_tsm_file(&tsm_dir, 2))),
-                ],
-                owner: owner.clone(),
-                tsf_id: 1,
-                storage_opt: opt.storage.clone(),
-                level: 2,
-                cur_size: 2000,
-                max_size: 10000,
-                time_range: TimeRange::new(1, 2000),
-            },
-            LevelInfo::init(owner.clone(), 3, 0, opt.storage.clone()),
-            LevelInfo::init(owner.clone(), 4, 0, opt.storage.clone()),
-        ];
-        let tsm_reader_cache = Arc::new(ShardedAsyncCache::create_lru_sharded_cache(16));
-        let version = Version::new(
-            1,
-            owner.clone(),
-            opt.storage.clone(),
-            1,
-            levels,
-            5,
-            tsm_reader_cache,
-        );
-        let memory_pool: Arc<dyn MemoryPool> = Arc::new(GreedyMemoryPool::new(1024 * 1024 * 1024));
-        let mem_cache = MemCache::new(1, 0, 1, 1000, 2, 1, &memory_pool);
-        {
-            let series_part = &mem_cache.partions[sid as usize].read();
-            let series_data = series_part.get(&sid);
-            assert!(series_data.is_none());
-        }
-
-        #[rustfmt::skip]
-            let mut schema_1 = TskvTableSchema::new(
-            "test_tenant".to_string(), "test_db".to_string(), "test_table".to_string(),
-            vec![
-                TableColumn::new_time_column(1, TimeUnit::Nanosecond),
-                TableColumn::new_tag_column(2, "tag_col_1".to_string()),
-                TableColumn::new_tag_column(3, "tag_col_2".to_string()),
-                TableColumn::new(4, "f_col_1".to_string(), ColumnType::Field(ValueType::Float), Default::default()),
-            ],
-        );
-        schema_1.schema_version = 1;
-        let mut rows = OrderedRowsData::new();
-        rows.insert(RowData {
-            ts: 1,
-            fields: vec![Some(FieldVal::Float(1.0))],
-        });
-        rows.insert(RowData {
-            ts: 3,
-            fields: vec![Some(FieldVal::Float(3.0))],
-        });
-        rows.insert(RowData {
-            ts: 6,
-            fields: vec![Some(FieldVal::Float(6.0))],
-        });
-        let schema = Arc::new(schema_1);
-        #[rustfmt::skip]
-            let row_group_1 = RowGroup {
-            schema: schema.clone(),
-            range: TimeRange::new(1, 3),
-            rows,
-            size: 10,
-        };
-        mem_cache
-            .write_group(sid, SeriesKey::default(), 1, row_group_1.clone())
-            .unwrap();
-        let (chunk_group, delta_chunk_group) =
-            mem_cache.to_chunk_group(version.max_level_ts()).unwrap();
-
-        assert_eq!(
-            1,
-            chunk_group
-                .get(&schema)
-                .unwrap()
-                .get(&1)
-                .unwrap()
-                .1
-                .num_rows()
-        );
-        assert_eq!(
-            2,
-            delta_chunk_group
-                .get(&schema)
-                .unwrap()
-                .get(&1)
-                .unwrap()
-                .1
-                .num_rows()
-        );
-    }
-
-    #[test]
->>>>>>> 38cd1054
     fn test_mem_cache_columns_modify() {
         let sid: SeriesId = 1;
         let memory_pool: Arc<dyn MemoryPool> = Arc::new(GreedyMemoryPool::new(1024 * 1024 * 1024));
