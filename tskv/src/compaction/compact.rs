--- conflicted
+++ resolved
@@ -656,13 +656,8 @@
         for idx in tsm_reader.index_iterator() {
             let field_id = idx.field_id();
             for blk_meta in idx.block_iterator() {
-<<<<<<< HEAD
                 let blk = tsm_reader.get_data_block(&blk_meta).await.unwrap();
-                data.entry(field_id).or_insert(vec![]).push(blk);
-=======
-                let blk = tsm_reader.get_data_block(&blk_meta).unwrap();
                 data.entry(field_id).or_default().push(blk);
->>>>>>> 7a4842a9
             }
         }
         data
