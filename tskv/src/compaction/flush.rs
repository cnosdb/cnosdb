use std::cmp::max;
use std::collections::HashMap;
use std::path::PathBuf;
use std::sync::Arc;

use parking_lot::RwLock;
use tokio::sync::oneshot;
use trace::{error, info, warn};
use utils::BloomFilter;

use crate::compaction::{CompactTask, FlushReq};
use crate::error::TskvResult;
use crate::file_system::async_filesystem::LocalFileSystem;
use crate::file_utils::{make_delta_file, make_tsm_file};
use crate::mem_cache::memcache::{MemCache, MemCacheSeriesScanIterator};
use crate::summary::{CompactMeta, SummaryTask, VersionEdit};
use crate::tsm::writer::TsmWriter;
use crate::{ColumnFileId, TsKvContext, TseriesFamilyId};

pub struct FlushTask {
    owner: String,
    tsf_id: TseriesFamilyId,
    mem_caches: Vec<Arc<RwLock<MemCache>>>,

    path_tsm: PathBuf,
    current_tsm_file_id: ColumnFileId,
    path_delta: PathBuf,
    current_delta_file_id: ColumnFileId,
}

impl FlushTask {
    pub async fn new(
        owner: String,
        tsf_id: TseriesFamilyId,
        mem_caches: Vec<Arc<RwLock<MemCache>>>,
        path_tsm: PathBuf,
        path_delta: PathBuf,
    ) -> TskvResult<Self> {
        Ok(Self {
            owner,
            tsf_id,
            mem_caches,
            path_tsm,
            path_delta,
            current_tsm_file_id: 0,
            current_delta_file_id: 0,
        })
    }

    pub fn clear_files(&mut self) {
        let tsm_path = make_tsm_file(&self.path_tsm, self.current_tsm_file_id);
        let delta_path = make_delta_file(&self.path_delta, self.current_delta_file_id);
        if let Err(err) = LocalFileSystem::remove_if_exists(&tsm_path) {
            info!("delete flush tsm file: {:?} failed: {}", tsm_path, err);
        }

        if let Err(err) = LocalFileSystem::remove_if_exists(&delta_path) {
            info!("delete flush tsm file: {:?} failed: {}", delta_path, err);
        }
    }

    pub async fn run(
        &mut self,
        max_level_ts: i64,
        high_seq_no: u64,
    ) -> TskvResult<(VersionEdit, HashMap<u64, Arc<BloomFilter>>)> {
        let mut files_meta = HashMap::new();
        let mut version_edit =
            VersionEdit::new_update_vnode(self.tsf_id, self.owner.clone(), high_seq_no);
        let mut max_level_ts = max_level_ts;
        for memcache in self.mem_caches.iter() {
<<<<<<< HEAD
            let file_id = self.global_context.file_id_next();
            self.current_tsm_file_id = file_id;
            let mut tsm_writer = TsmWriter::open(&self.path_tsm, file_id, 0, false).await?;
            let file_id = self.global_context.file_id_next();
            self.current_delta_file_id = file_id;
            let mut delta_writer = TsmWriter::open(&self.path_delta, file_id, 0, true).await?;
=======
            let mut tsm_writer_is_used = false;
            let mut delta_writer_is_used = false;
            let (group, delta_group) = {
                let memcache = memcache.read();
                self.current_tsm_file_id = memcache.tsm_file_id();
                self.current_delta_file_id = memcache.delta_file_id();
                memcache.to_chunk_group(max_level_ts)?
            };
            let mut tsm_writer =
                TsmWriter::open(&self.path_tsm, self.current_tsm_file_id, 0, false).await?;
            let mut delta_writer =
                TsmWriter::open(&self.path_delta, self.current_delta_file_id, 0, true).await?;
            if !group.is_empty() {
                tsm_writer_is_used = true;
                tsm_writer.write_data(group).await?;
            }
>>>>>>> 38cd1054

            let mut tsm_writer_is_used = false;
            let mut delta_writer_is_used = false;
            let series_iter = MemCacheSeriesScanIterator::new(memcache.clone());
            for series in series_iter {
                let (series_id, series_key, time_range, convert_result) = {
                    let series = series.read();
                    (
                        series.series_id,
                        series.series_key.clone(),
                        series.range,
                        series.convert_to_page(max_level_ts)?,
                    )
                };
                if let Some((schema, pages, delta_pages)) = convert_result {
                    if !pages.is_empty() {
                        tsm_writer_is_used = true;
                        tsm_writer
                            .write_pages(
                                schema.clone(),
                                series_id,
                                series_key.clone(),
                                pages,
                                time_range,
                            )
                            .await?;
                    }

                    if !delta_pages.is_empty() {
                        delta_writer_is_used = true;
                        delta_writer
                            .write_pages(
                                schema,
                                series_id,
                                series_key.clone(),
                                delta_pages,
                                time_range,
                            )
                            .await?;
                    }
                }
            }

            if tsm_writer_is_used {
                tsm_writer.finish().await?;
                files_meta.insert(
                    tsm_writer.file_id(),
                    Arc::new(tsm_writer.series_bloom_filter().clone()),
                );
                let tsm_meta = CompactMeta::new(
                    self.tsf_id,
                    tsm_writer.file_id(),
                    tsm_writer.size(),
                    1,
                    tsm_writer.min_ts(),
                    tsm_writer.max_ts(),
                );
                max_level_ts = max(max_level_ts, tsm_meta.max_ts);
                version_edit.add_file(tsm_meta, max_level_ts);
            } else {
                let path = tsm_writer.path();
                let result = LocalFileSystem::remove_if_exists(path);
                info!("Flush: remove unsed file: {:?}, {:?}", path, result);
            }

            if delta_writer_is_used {
                delta_writer.finish().await?;
                files_meta.insert(
                    delta_writer.file_id(),
                    Arc::new(delta_writer.series_bloom_filter().clone()),
                );

                let delta_meta = CompactMeta::new(
                    self.tsf_id,
                    delta_writer.file_id(),
                    delta_writer.size(),
                    0,
                    delta_writer.min_ts(),
                    delta_writer.max_ts(),
                );

                max_level_ts = max(max_level_ts, delta_meta.max_ts);
                version_edit.add_file(delta_meta, max_level_ts);
            } else {
                let path = delta_writer.path();
                let result = LocalFileSystem::remove_if_exists(path);
                info!("Flush: remove unsed file: {:?}, {:?}", path, result);
            }
        }

        Ok((version_edit, files_meta))
    }
}

pub async fn flush_memtable(
    req: &FlushReq,
    ctx: Arc<TsKvContext>,
    mems: Vec<Arc<RwLock<MemCache>>>,
) -> TskvResult<()> {
    let (mut high_seq_no, mut low_seq_no) = (0, u64::MAX);
    for mem in mems.iter() {
        high_seq_no = high_seq_no.max(mem.read().seq_no());
        low_seq_no = low_seq_no.min(mem.read().min_seq_no());
    }

    info!(
        "Flush: running  {} seq: [{}-{}], memcache count: {}",
        req,
        low_seq_no,
        high_seq_no,
        mems.len()
    );

    // todo: build path by vnode data
    let (storage_opt, max_level_ts) = {
        let tsf_rlock = req.ts_family.read().await;
        tsf_rlock.update_last_modified().await;
        (tsf_rlock.storage_opt(), tsf_rlock.version().max_level_ts())
    };

    let path_tsm = storage_opt.tsm_dir(&req.owner, req.tf_id);
    let path_delta = storage_opt.delta_dir(&req.owner, req.tf_id);
    let mut flush_task = FlushTask::new(
        req.owner.clone(),
        req.tf_id,
        mems.clone(),
        path_tsm,
        path_delta,
    )
    .await?;

    let result = flush_task.run(max_level_ts, high_seq_no).await;
    let (version_edit, files_meta) = match result {
        Ok((ve, files_meta)) => (ve, files_meta),
        Err(err) => {
            flush_task.clear_files();
            return Err(err);
        }
    };

    info!(
        "Flush: completed: owner: {} tsf_id: {}, version edit: {:?}",
        req.owner, req.tf_id, version_edit
    );

    let (task_state_sender, task_state_receiver) = oneshot::channel();
    let task = SummaryTask::new(
        req.ts_family.clone(),
        version_edit,
        Some(files_meta),
        Some(mems),
        task_state_sender,
    );

    if let Err(e) = ctx.summary_task_sender.send(task).await {
        warn!(
            "Flush: failed to send summary task for tsf_id: {}: {e}",
            req.tf_id
        );
    }

    if let Err(e) = task_state_receiver.await {
        error!(
            "Flush: failed to receive summary task result for tsf_id: {}, because : {:?}",
            req.tf_id, e
        );
    }

    if req.trigger_compact {
        let _ = ctx
            .compact_task_sender
            .send(CompactTask { tsf_id: req.tf_id })
            .await;
    }

    Ok(())
}

#[cfg(test)]
pub mod flush_tests {
    use std::path::PathBuf;
    use std::sync::Arc;

    use arrow_array::{ArrayRef, RecordBatch};
    use arrow_schema::TimeUnit;
    use cache::ShardedAsyncCache;
    use memory_pool::{GreedyMemoryPool, MemoryPool};
    use minivec::MiniVec;
    use models::codec::Encoding;
    use models::field_value::FieldVal;
    use models::predicate::domain::TimeRange;
    use models::schema::tskv_table_schema::{ColumnType, TableColumn, TskvTableSchema};
    use models::{SeriesKey, ValueType};
    use parking_lot::lock_api::RwLock;
    use utils::dedup_front_by_key;

    use crate::compaction::flush::FlushTask;
    use crate::file_system::async_filesystem::LocalFileSystem;
    use crate::file_system::FileSystem;
    use crate::mem_cache::memcache::MemCache;
    use crate::mem_cache::row_data::{OrderedRowsData, RowData};
    use crate::mem_cache::series_data::RowGroup;
    use crate::tsfamily::level_info::LevelInfo;
    use crate::tsfamily::version::Version;
    use crate::tsm::mutable_column::MutableColumn;
    use crate::tsm::reader::TsmReader;
    use crate::tsm::writer::TsmWriter;
    use crate::Options;

    fn f64_column(data: Vec<f64>) -> ArrayRef {
        let mut col = MutableColumn::empty(TableColumn::new(
            4,
            "f_col_1".to_string(),
            ColumnType::Field(ValueType::Float),
            Encoding::default(),
        ))
        .unwrap();
        for datum in data {
            col.push(Some(FieldVal::Float(datum))).unwrap()
        }
        col.to_arrow_array(None).unwrap()
    }

    fn ts_column(data: Vec<i64>) -> ArrayRef {
        let mut col = MutableColumn::empty(TableColumn::new(
            1,
            "time".to_string(),
            ColumnType::Time(TimeUnit::Nanosecond),
            Encoding::default(),
        ))
        .unwrap();
        for datum in data {
            col.push(Some(FieldVal::Integer(datum))).unwrap()
        }
        col.to_arrow_array(None).unwrap()
    }

    #[test]
    fn test_sort_dedup() {
        {
            let mut data = vec![(1, 11), (1, 12), (2, 21), (3, 3), (2, 22), (4, 41), (4, 42)];
            data.sort_by_key(|a| a.0);
            assert_eq!(
                &data,
                &vec![(1, 11), (1, 12), (2, 21), (2, 22), (3, 3), (4, 41), (4, 42)]
            );
            dedup_front_by_key(&mut data, |a| a.0);
            assert_eq!(&data, &vec![(1, 12), (2, 22), (3, 3), (4, 42)]);
        }
        {
            // Test dedup-front for list with no duplicated key.
            let mut data: Vec<(i32, MiniVec<u8>)> = vec![
                (1, "a1".into()),
                (2, "b2".into()),
                (3, "c3".into()),
                (4, "d4".into()),
            ];
            data.sort_by_key(|a| a.0);
            dedup_front_by_key(&mut data, |a| a.0);
            assert_eq!(
                &data,
                &vec![
                    (1, "a1".into()),
                    (2, "b2".into()),
                    (3, "c3".into()),
                    (4, "d4".into()),
                ]
            );
        }
        {
            // Test dedup-front for list with only one key.
            let mut data: Vec<(i32, MiniVec<u8>)> = vec![
                (1, "a1".into()),
                (1, "a2".into()),
                (1, "a3".into()),
                (1, "a4".into()),
            ];
            dedup_front_by_key(&mut data, |a| a.0);
            assert_eq!(&data, &vec![(1, "a4".into()),]);
        }
        {
            // Test dedup-front for list with shuffled multiply duplicated key.
            let mut data: Vec<(i32, MiniVec<u8>)> = vec![
                (1, "a1".into()),
                (1, "b1".into()),
                (2, "c2".into()),
                (3, "d3".into()),
                (2, "e2".into()),
                (4, "e4".into()),
                (4, "f4".into()),
            ];
            data.sort_by_key(|a| a.0);
            dedup_front_by_key(&mut data, |a| a.0);
            assert_eq!(
                &data,
                &vec![
                    (1, "b1".into()),
                    (2, "e2".into()),
                    (3, "d3".into()),
                    (4, "f4".into()),
                ]
            );
        }
    }

    #[tokio::test]
    async fn test_flush_run() {
        let dir = "/tmp/test/flush/1";
        let _ = std::fs::remove_dir_all(dir);
        std::fs::create_dir_all(dir).unwrap();
        let mut global_config = config::tskv::get_config_for_test();
        global_config.storage.path = dir.to_string();
        let opt = Arc::new(Options::from(&global_config));

        let database = Arc::new("cnosdb.test".to_string());

        #[rustfmt::skip]
            let levels = [
            LevelInfo::init(database.clone(), 0, 0, opt.storage.clone()),
            LevelInfo::init(database.clone(), 1, 0, opt.storage.clone()),
            LevelInfo::init(database.clone(), 2, 0, opt.storage.clone()),
            LevelInfo::init(database.clone(), 3, 0, opt.storage.clone()),
            LevelInfo::init(database.clone(), 4, 0, opt.storage.clone()),
        ];
        let tsm_reader_cache = Arc::new(ShardedAsyncCache::create_lru_sharded_cache(16));

        let version = Version::new(
            1,
            database.clone(),
            opt.storage.clone(),
            1,
            levels,
            5,
            tsm_reader_cache,
        );
        let sid = 1;
        let memory_pool: Arc<dyn MemoryPool> = Arc::new(GreedyMemoryPool::new(1024 * 1024 * 1024));
        let mem_cache = MemCache::new(1, 0, 1, 1000, 2, 1, &memory_pool);
        #[rustfmt::skip]
            let mut schema_1 = TskvTableSchema::new(
            "test_tenant".to_string(), "test_db".to_string(), "test_table".to_string(),
            vec![
                TableColumn::new_time_column(1, TimeUnit::Nanosecond),
                TableColumn::new_tag_column(2, "tag_col_1".to_string()),
                TableColumn::new_tag_column(3, "tag_col_2".to_string()),
                TableColumn::new(4, "f_col_1".to_string(), ColumnType::Field(ValueType::Float), Default::default()),
            ],
        );
        schema_1.schema_version = 1;
        let mut rows = OrderedRowsData::new();
        rows.insert(RowData {
            ts: 1,
            fields: vec![Some(FieldVal::Float(1.0))],
        });
        rows.insert(RowData {
            ts: 3,
            fields: vec![Some(FieldVal::Float(3.0))],
        });
        rows.insert(RowData {
            ts: 6,
            fields: vec![Some(FieldVal::Float(6.0))],
        });
        rows.insert(RowData {
            ts: 9,
            fields: vec![Some(FieldVal::Float(9.0))],
        });
        #[rustfmt::skip]
            let row_group_1 = RowGroup {
            schema: Arc::new(schema_1),
            range: TimeRange::new(1, 3),
            rows,
            size: 10,
        };

        mem_cache
            .write_group(sid, SeriesKey::default(), 1, row_group_1.clone())
            .unwrap();

        let mem_caches = vec![Arc::new(RwLock::new(mem_cache))];
        let path_tsm = PathBuf::from("/tmp/test/flush/tsm1");
        let path_delta = PathBuf::from("/tmp/test/flush/tsm2");
        let mut flush_task = FlushTask::new(
            database.to_string(),
            1,
            mem_caches,
            path_tsm.clone(),
            path_delta.clone(),
        )
        .await
        .unwrap();

        let (edit, _) = flush_task.run(version.max_level_ts(), 100).await.unwrap();

        let tsm_info = edit.add_files.first().unwrap();
        let delta_info = edit.add_files.get(1).unwrap();

        let mut schema = TskvTableSchema::new(
            "test_tenant".to_string(),
            "test_db".to_string(),
            "test_table".to_string(),
            vec![
                TableColumn::new(
                    1,
                    "time".to_string(),
                    ColumnType::Time(TimeUnit::Nanosecond),
                    Encoding::default(),
                ),
                TableColumn::new(
                    2,
                    "tag_col_1".to_string(),
                    ColumnType::Tag,
                    Encoding::default(),
                ),
                TableColumn::new(
                    3,
                    "tag_col_2".to_string(),
                    ColumnType::Tag,
                    Encoding::default(),
                ),
                TableColumn::new(
                    4,
                    "f_col_1".to_string(),
                    ColumnType::Field(ValueType::Float),
                    Encoding::default(),
                ),
            ],
        );

        schema.schema_version = 1;
        let schema = Arc::new(schema);
        let data1 = RecordBatch::try_new(
            schema.to_record_data_schema(),
            vec![ts_column(vec![6, 9]), f64_column(vec![6.0, 9.0])],
        )
        .unwrap();

        let data2 = RecordBatch::try_new(
            schema.to_record_data_schema(),
            vec![ts_column(vec![1, 3]), f64_column(vec![1.0, 3.0])],
        )
        .unwrap();

        {
            let tsm_writer = TsmWriter::open(&path_tsm, tsm_info.file_id, 100, false)
                .await
                .unwrap();
            let tsm_reader = TsmReader::open(tsm_writer.path()).await.unwrap();
            let tsm_data = tsm_reader.read_record_batch(1, 0).await.unwrap();
            assert_eq!(tsm_data, data1);
        }

        {
            let delta_writer = TsmWriter::open(&path_delta, delta_info.file_id, 100, true)
                .await
                .unwrap();
            let delta_reader = TsmReader::open(delta_writer.path()).await.unwrap();
            let delta_data = delta_reader.read_record_batch(1, 0).await.unwrap();
            assert_eq!(delta_data, data2);
        }
    }

    #[tokio::test]
    async fn test_flush_run_multi_memcache() {
        let dir = "/tmp/test/flush2/1";
        let _ = std::fs::remove_dir_all(dir);
        std::fs::create_dir_all(dir).unwrap();
        let mut global_config = config::tskv::get_config_for_test();
        global_config.storage.path = dir.to_string();
        let opt = Arc::new(Options::from(&global_config));

        let database = Arc::new("cnosdb.test".to_string());

        #[rustfmt::skip]
            let levels = [
            LevelInfo::init(database.clone(), 0, 0, opt.storage.clone()),
            LevelInfo::init(database.clone(), 1, 0, opt.storage.clone()),
            LevelInfo::init(database.clone(), 2, 0, opt.storage.clone()),
            LevelInfo::init(database.clone(), 3, 0, opt.storage.clone()),
            LevelInfo::init(database.clone(), 4, 0, opt.storage.clone()),
        ];
        let tsm_reader_cache = Arc::new(ShardedAsyncCache::create_lru_sharded_cache(16));

        let version = Version::new(
            1,
            database.clone(),
            opt.storage.clone(),
            1,
            levels,
            5,
            tsm_reader_cache,
        );
        let sid = 1;
        let memory_pool: Arc<dyn MemoryPool> = Arc::new(GreedyMemoryPool::new(1024 * 1024 * 1024));
        let mem_cache1 = MemCache::new(1, 0, 1, 1000, 2, 1, &memory_pool);
        let mem_cache2 = MemCache::new(1, 2, 3, 1000, 2, 1, &memory_pool);

        #[rustfmt::skip]
            let mut schema_1 = TskvTableSchema::new(
            "test_tenant".to_string(), "test_db".to_string(), "test_table".to_string(),
            vec![
                TableColumn::new_time_column(1, TimeUnit::Nanosecond),
                TableColumn::new_tag_column(2, "tag_col_1".to_string()),
                TableColumn::new_tag_column(3, "tag_col_2".to_string()),
                TableColumn::new(4, "f_col_1".to_string(), ColumnType::Field(ValueType::Float), Default::default()),
            ],
        );
        schema_1.schema_version = 1;
        let mut rows = OrderedRowsData::new();
        rows.insert(RowData {
            ts: 1,
            fields: vec![Some(FieldVal::Float(1.0))],
        });
        rows.insert(RowData {
            ts: 3,
            fields: vec![Some(FieldVal::Float(3.0))],
        });
        rows.insert(RowData {
            ts: 6,
            fields: vec![Some(FieldVal::Float(6.0))],
        });
        rows.insert(RowData {
            ts: 9,
            fields: vec![Some(FieldVal::Float(9.0))],
        });
        #[rustfmt::skip]
            let row_group_1 = RowGroup {
            schema: Arc::new(schema_1),
            range: TimeRange::new(1, 9),
            rows,
            size: 10,
        };

        mem_cache1
            .write_group(sid, SeriesKey::default(), 1, row_group_1.clone())
            .unwrap();

        mem_cache2
            .write_group(sid, SeriesKey::default(), 1, row_group_1.clone())
            .unwrap();

        let mem_caches = vec![
            Arc::new(RwLock::new(mem_cache1)),
            Arc::new(RwLock::new(mem_cache2)),
        ];
        let path_tsm = PathBuf::from("/tmp/test/flush2/tsm1");
        let path_delta = PathBuf::from("/tmp/test/flush2/tsm2");
        let mut flush_task = FlushTask::new(
            database.as_str().to_string(),
            1,
            mem_caches,
            path_tsm.clone(),
            path_delta.clone(),
        )
        .await
        .unwrap();

        let (edit, _) = flush_task.run(version.max_level_ts(), 100).await.unwrap();

        assert_eq!(edit.add_files.len(), 3);
        let tsm_files = LocalFileSystem::list_file_names(&path_tsm);
        let delta_files = LocalFileSystem::list_file_names(&path_delta);
        assert_eq!(tsm_files.len(), 1);
        assert_eq!(delta_files.len(), 2);
    }
}<|MERGE_RESOLUTION|>--- conflicted
+++ resolved
@@ -69,31 +69,13 @@
             VersionEdit::new_update_vnode(self.tsf_id, self.owner.clone(), high_seq_no);
         let mut max_level_ts = max_level_ts;
         for memcache in self.mem_caches.iter() {
-<<<<<<< HEAD
-            let file_id = self.global_context.file_id_next();
+            let file_id = memcache.read().tsm_file_id();
             self.current_tsm_file_id = file_id;
             let mut tsm_writer = TsmWriter::open(&self.path_tsm, file_id, 0, false).await?;
-            let file_id = self.global_context.file_id_next();
+
+            let file_id = memcache.read().delta_file_id();
             self.current_delta_file_id = file_id;
             let mut delta_writer = TsmWriter::open(&self.path_delta, file_id, 0, true).await?;
-=======
-            let mut tsm_writer_is_used = false;
-            let mut delta_writer_is_used = false;
-            let (group, delta_group) = {
-                let memcache = memcache.read();
-                self.current_tsm_file_id = memcache.tsm_file_id();
-                self.current_delta_file_id = memcache.delta_file_id();
-                memcache.to_chunk_group(max_level_ts)?
-            };
-            let mut tsm_writer =
-                TsmWriter::open(&self.path_tsm, self.current_tsm_file_id, 0, false).await?;
-            let mut delta_writer =
-                TsmWriter::open(&self.path_delta, self.current_delta_file_id, 0, true).await?;
-            if !group.is_empty() {
-                tsm_writer_is_used = true;
-                tsm_writer.write_data(group).await?;
-            }
->>>>>>> 38cd1054
 
             let mut tsm_writer_is_used = false;
             let mut delta_writer_is_used = false;
