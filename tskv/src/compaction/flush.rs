--- conflicted
+++ resolved
@@ -248,11 +248,7 @@
         let mut ve = VersionEdit::new(req.ts_family_id);
         ve.has_seq_no = true;
         ve.seq_no = 0; // Fixme
-<<<<<<< HEAD
-        version_edits.push(ve);
-=======
         let _ = version_edit.insert(ve);
->>>>>>> 52c7b315
     }
 
     info!(
