--- conflicted
+++ resolved
@@ -392,12 +392,6 @@
         for point in fb_points.points().unwrap() {
             let mut info =
                 SeriesInfo::from_flatbuffers(&point).context(error::InvalidModelSnafu)?;
-<<<<<<< HEAD
-=======
-            if db_name.is_empty() {
-                db_name = info.db().clone();
-            }
->>>>>>> 376b5ec3
             let sid = self
                 .index_set
                 .write()
