--- conflicted
+++ resolved
@@ -843,10 +843,10 @@
         Ok(())
     }
 
-<<<<<<< HEAD
     fn get_storage_options(&self) -> Arc<StorageOptions> {
         self.options.storage.clone()
-=======
+    }
+
     async fn drop_vnode(&self, id: TseriesFamilyId) -> Result<()> {
         let r_version_set = self.version_set.read().await;
         let all_db = r_version_set.get_all_db();
@@ -881,7 +881,6 @@
 
     pub(crate) fn flush_task_sender(&self) -> UnboundedSender<FlushReq> {
         self.flush_task_sender.clone()
->>>>>>> c6bfea96
     }
 }
 
