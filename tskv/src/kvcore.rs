--- conflicted
+++ resolved
@@ -393,11 +393,7 @@
         let tsf = match opt_tsf {
             Some(v) => v,
             None => db.write().add_tsfamily(
-<<<<<<< HEAD
-                id,
-=======
                 self.global_ctx.tsfamily_id_next(),
->>>>>>> f650166b
                 seq,
                 self.summary_task_sender.clone(),
                 self.flush_task_sender.clone(),
@@ -685,82 +681,4 @@
             .unwrap();
         tskv.compact("public");
     }
-<<<<<<< HEAD
-
-    async fn prepare(tskv: &TsKv, database: &str, table: &str, time_range: &TimeRange) {
-        let mut fbb = FlatBufferBuilder::new();
-        let points = models_helper::create_random_points_with_delta(&mut fbb, 10);
-        fbb.finish(points, None);
-        let points_data = fbb.finished_data();
-
-        let write_batch = protos::kv_service::WritePointsRpcRequest {
-            version: 1,
-            points: points_data.to_vec(),
-        };
-        tskv.write(0, write_batch).await.unwrap();
-
-        {
-            let table_schema = tskv.get_table_schema(database, table).unwrap().unwrap();
-            let series_ids = tskv.get_series_id_list(database, table, &[]).unwrap();
-
-            let field_ids: Vec<ColumnId> = table_schema.columns().iter().map(|f| f.id).collect();
-            let result: HashMap<SeriesId, HashMap<ColumnId, Vec<DataBlock>>> =
-                tskv.read(database, series_ids, time_range, field_ids);
-            println!("Result items: {}", result.len());
-        }
-    }
-    #[test]
-    #[ignore]
-    fn test_drop_table_database() {
-        let base_dir = "/tmp/test/tskv/drop_table".to_string();
-        let _ = std::fs::remove_dir_all(&base_dir);
-        trace::init_default_global_tracing("tskv_log", "tskv.log", "debug");
-
-        let runtime = Arc::new(
-            runtime::Builder::new_multi_thread()
-                .enable_all()
-                .build()
-                .unwrap(),
-        );
-
-        runtime.clone().block_on(async move {
-            let mut config = get_config("../config/config.toml").clone();
-            config.storage.path = base_dir;
-            // TODO Add test case for `max_buffer_size = 0`.
-            // config.cache.max_buffer_size = 0;
-            let opt = Options::from(&config);
-            let tskv = TsKv::open(opt, runtime).await.unwrap();
-
-            let database = "db";
-            let table = "table";
-            let time_range = TimeRange::new(i64::MIN, i64::MAX);
-
-            prepare(&tskv, database, table, &time_range).await;
-
-            tskv.drop_table(database, table).unwrap();
-
-            {
-                let table_schema = tskv.get_table_schema(database, table).unwrap();
-                assert!(table_schema.is_none());
-
-                let series_ids = tskv.get_series_id_list(database, table, &[]).unwrap();
-                assert!(series_ids.is_empty());
-            }
-
-            tskv.drop_database(database).unwrap();
-
-            {
-                let db = tskv.version_set.read().get_db(database);
-                assert!(db.is_none());
-
-                let table_schema = tskv.get_table_schema(database, table).unwrap();
-                assert!(table_schema.is_none());
-
-                let series_ids = tskv.get_series_id_list(database, table, &[]).unwrap();
-                assert!(series_ids.is_empty());
-            }
-        });
-    }
-=======
->>>>>>> f650166b
 }