use std::collections::{HashMap, HashSet};
use std::panic;
use std::path::PathBuf;
use std::sync::Arc;
use std::time::Duration;

use datafusion::arrow::record_batch::RecordBatch;
use memory_pool::{MemoryPool, MemoryPoolRef};
use meta::model::MetaRef;
use metrics::metric_register::MetricsRegister;
use models::codec::Encoding;
use models::meta_data::{VnodeId, VnodeStatus};
use models::predicate::domain::{ColumnDomains, TimeRange};
use models::schema::{make_owner, split_owner, DatabaseSchema, Precision, TableColumn};
use models::utils::unite_id;
use models::{ColumnId, SeriesId, SeriesKey, Timestamp};
use protos::kv_service::{WritePointsRequest, WritePointsResponse};
use protos::models as fb_models;
use snafu::ResultExt;
use tokio::runtime::Runtime;
use tokio::sync::broadcast::{self, Sender as BroadcastSender};
use tokio::sync::mpsc::{self, Receiver, Sender};
use tokio::sync::{oneshot, RwLock};
use trace::{debug, error, info, warn, SpanContext, SpanExt, SpanRecorder};

use crate::compaction::{
    self, check, run_flush_memtable_job, CompactTask, FlushReq, LevelCompactionPicker, Picker,
};
use crate::context::GlobalContext;
use crate::database::Database;
use crate::error::{self, Result};
use crate::file_system::file_manager;
use crate::index::ts_index;
use crate::kv_option::{Options, StorageOptions, MOVE_PATH};
use crate::schema::error::SchemaError;
use crate::summary::{CompactMeta, Summary, SummaryProcessor, SummaryTask, VersionEdit};
use crate::tseries_family::{SuperVersion, TseriesFamily};
use crate::tsm::codec::get_str_codec;
use crate::version_set::VersionSet;
use crate::wal::{self, Block, WalDecoder, WalManager, WalTask};
<<<<<<< HEAD
use crate::{file_utils, tenant_name_from_request, Engine, Error, TseriesFamilyId};
=======
use crate::{
    file_utils, tenant_name_from_request, Engine, Error, SnapshotFileMeta, TseriesFamilyId,
    VnodeSnapshot,
};
>>>>>>> 52c7b315

// TODO: A small summay channel capacity can cause a block
pub const COMPACT_REQ_CHANNEL_CAP: usize = 1024;
pub const SUMMARY_REQ_CHANNEL_CAP: usize = 1024;

#[derive(Debug)]
pub struct TsKv {
    options: Arc<Options>,
    global_ctx: Arc<GlobalContext>,
    version_set: Arc<RwLock<VersionSet>>,
    meta_manager: MetaRef,

    runtime: Arc<Runtime>,
    memory_pool: Arc<dyn MemoryPool>,
    wal_sender: Sender<WalTask>,
    flush_task_sender: Sender<FlushReq>,
    compact_task_sender: Sender<CompactTask>,
    summary_task_sender: Sender<SummaryTask>,
    close_sender: BroadcastSender<Sender<()>>,
    metrics: Arc<MetricsRegister>,
}

impl TsKv {
    pub async fn open(
        meta_manager: MetaRef,
        opt: Options,
        runtime: Arc<Runtime>,
        memory_pool: MemoryPoolRef,
        metrics: Arc<MetricsRegister>,
    ) -> Result<TsKv> {
        let shared_options = Arc::new(opt);
        let (flush_task_sender, flush_task_receiver) =
            mpsc::channel::<FlushReq>(shared_options.storage.flush_req_channel_cap);
        let (compact_task_sender, compact_task_receiver) =
            mpsc::channel::<CompactTask>(COMPACT_REQ_CHANNEL_CAP);
        let (wal_sender, wal_receiver) =
            mpsc::channel::<WalTask>(shared_options.wal.wal_req_channel_cap);
        let (summary_task_sender, summary_task_receiver) =
            mpsc::channel::<SummaryTask>(SUMMARY_REQ_CHANNEL_CAP);
        let (close_sender, _close_receiver) = broadcast::channel(1);
        let (version_set, summary) = Self::recover_summary(
            runtime.clone(),
            memory_pool.clone(),
            meta_manager.clone(),
            shared_options.clone(),
            flush_task_sender.clone(),
            compact_task_sender.clone(),
            metrics.clone(),
        )
        .await;

        let core = Self {
            options: shared_options.clone(),
            global_ctx: summary.global_context(),
            version_set,
            meta_manager,
            runtime: runtime.clone(),
            memory_pool,
            wal_sender,
            flush_task_sender: flush_task_sender.clone(),
            compact_task_sender: compact_task_sender.clone(),
            summary_task_sender: summary_task_sender.clone(),
            close_sender,
            metrics,
        };

        let wal_manager = core.recover_wal().await;
        core.run_wal_job(wal_manager, wal_receiver);
        core.run_flush_job(
            flush_task_receiver,
            summary.global_context(),
            summary.version_set(),
            summary_task_sender.clone(),
            compact_task_sender.clone(),
        );
        compaction::job::run(
            shared_options.storage.clone(),
            runtime,
            compact_task_receiver,
            summary.global_context(),
            summary.version_set(),
            summary_task_sender.clone(),
        );
        core.run_summary_job(summary, summary_task_receiver);
        Ok(core)
    }

    #[allow(clippy::too_many_arguments)]
    async fn recover_summary(
        runtime: Arc<Runtime>,
        memory_pool: MemoryPoolRef,
        meta: MetaRef,
        opt: Arc<Options>,
        flush_task_sender: Sender<FlushReq>,
        compact_task_sender: Sender<CompactTask>,
        metrics: Arc<MetricsRegister>,
    ) -> (Arc<RwLock<VersionSet>>, Summary) {
        let summary_dir = opt.storage.summary_dir();
        if !file_manager::try_exists(&summary_dir) {
            std::fs::create_dir_all(&summary_dir)
                .context(error::IOSnafu)
                .unwrap();
        }
        let summary_file = file_utils::make_summary_file(&summary_dir, 0);
        let summary = if file_manager::try_exists(&summary_file) {
            Summary::recover(
                meta,
                opt,
                runtime,
                memory_pool,
                flush_task_sender,
                compact_task_sender,
                true,
                metrics.clone(),
            )
            .await
            .unwrap()
        } else {
            Summary::new(opt, runtime, memory_pool, metrics)
                .await
                .unwrap()
        };
        let version_set = summary.version_set();

        (version_set, summary)
    }

    async fn recover_wal(&self) -> WalManager {
        let wal_manager = WalManager::open(self.options.wal.clone(), self.version_set.clone())
            .await
            .unwrap();

        let vnode_last_seq_map = self
            .version_set
            .read()
            .await
            .get_tsfamily_seq_no_map()
            .await;
        let vnode_wal_readers = wal_manager.recover(&vnode_last_seq_map).await;
        let mut recover_task = vec![];
        for (vnode_id, readers) in vnode_wal_readers {
            let vnode_seq = vnode_last_seq_map.get(&vnode_id).copied().unwrap_or(0);
            let task = async move {
                let mut decoder = WalDecoder::new();
                for mut reader in readers {
                    trace::info!(
                        "Recover: reading wal '{}' for seq {} to {}",
                        reader.path().display(),
                        reader.min_sequence(),
                        reader.max_sequence(),
                    );
                    if reader.is_empty() {
                        continue;
                    }

                    loop {
                        match reader.next_wal_entry().await {
                            Ok(Some(wal_entry_blk)) => {
                                let seq = wal_entry_blk.seq;
                                match wal_entry_blk.block {
                                    Block::Write(blk) => {
                                        let vnode_id = blk.vnode_id();
                                        if vnode_seq >= seq {
                                            // If `seq_no` of TsFamily is greater than or equal to `seq`,
                                            // it means that data was writen to tsm.
                                            continue;
                                        }

                                        self.write_from_wal(vnode_id, seq, &blk, &mut decoder)
                                            .await
                                            .unwrap();
                                    }

                                    Block::DeleteVnode(blk) => {
                                        if let Err(e) = self.remove_tsfamily_from_wal(&blk).await {
                                            // Ignore delete vnode error.
                                            trace::error!("Recover: failed to delete vnode: {e}");
                                        }
                                    }
                                    Block::DeleteTable(blk) => {
                                        if let Err(e) = self.drop_table_from_wal(&blk).await {
                                            // Ignore delete table error.
                                            trace::error!("Recover: failed to delete table: {e}");
                                        }
                                    }
                                    _ => {}
                                }
                            }
                            Ok(None) | Err(Error::WalTruncated) => {
                                break;
                            }
                            Err(e) => {
                                panic!(
                                    "Failed to recover from {}: {:?}",
                                    reader.path().display(),
                                    e
                                );
                            }
                        }
                    }
                }
            };
            recover_task.push(task);
        }
        futures::future::join_all(recover_task).await;
        wal_manager
    }

    pub(crate) fn run_wal_job(&self, mut wal_manager: WalManager, mut receiver: Receiver<WalTask>) {
        async fn on_write(wal_manager: &mut WalManager, wal_task: WalTask) -> Result<()> {
            wal_manager.write(wal_task).await
        }

        async fn on_tick_sync(wal_manager: &WalManager) {
            if let Err(e) = wal_manager.sync().await {
                error!("Failed flushing WAL file: {:?}", e);
            }
        }

        async fn on_cancel(wal_manager: &mut WalManager) {
            info!("Job 'WAL' closing.");
            if let Err(e) = wal_manager.close().await {
                error!("Failed to close job 'WAL': {:?}", e);
            }
            info!("Job 'WAL' closed.");
        }

        info!("Job 'WAL' starting.");
        let mut close_receiver = self.close_sender.subscribe();
        self.runtime.spawn(async move {
            info!("Job 'WAL' started.");

            let sync_interval = wal_manager.sync_interval();
            if sync_interval == Duration::ZERO {
                loop {
                    tokio::select! {
                        wal_task = receiver.recv() => {
                            match wal_task {
                                Some(t) => {
                                    if let Err(e) = on_write(&mut wal_manager, t).await {
                                        error!("Failed to write to WAL: {:?}", e);
                                    }
                                },
                                _ => break
                            }
                        }
                        _ = close_receiver.recv() => {
                            on_cancel(&mut wal_manager).await;
                            break;
                        }
                    }
                }
            } else {
                let mut sync_ticker = tokio::time::interval(sync_interval);
                loop {
                    tokio::select! {
                        wal_task = receiver.recv() => {
                            match wal_task {
                                Some(t) => {
                                    if let Err(e) = on_write(&mut wal_manager, t).await {
                                        error!("Failed to write to WAL: {:?}", e);
                                    }
                                },
                                _ => break
                            }
                        }
                        _ = sync_ticker.tick() => {
                            on_tick_sync(&wal_manager).await;
                        }
                        _ = close_receiver.recv() => {
                            on_cancel(&mut wal_manager).await;
                            break;
                        }
                    }
                }
            }
        });
    }

    fn run_flush_job(
        &self,
        mut receiver: Receiver<FlushReq>,
        ctx: Arc<GlobalContext>,
        version_set: Arc<RwLock<VersionSet>>,
        summary_task_sender: Sender<SummaryTask>,
        compact_task_sender: Sender<CompactTask>,
    ) {
        let runtime = self.runtime.clone();
        let f = async move {
            while let Some(x) = receiver.recv().await {
                // TODO(zipper): this make config `flush_req_channel_cap` wasted
                // Run flush job and trigger compaction.
                runtime.spawn(run_flush_memtable_job(
                    x,
                    ctx.clone(),
                    version_set.clone(),
                    summary_task_sender.clone(),
                    Some(compact_task_sender.clone()),
                ));
            }
        };
        self.runtime.spawn(f);
        info!("Flush task handler started");
    }

    fn run_summary_job(&self, summary: Summary, mut summary_task_receiver: Receiver<SummaryTask>) {
        let f = async move {
            let mut summary_processor = SummaryProcessor::new(Box::new(summary));
            while let Some(x) = summary_task_receiver.recv().await {
                debug!("Apply Summary task");
                summary_processor.batch(x);
                summary_processor.apply().await;
            }
        };
        self.runtime.spawn(f);
        info!("Summary task handler started");
    }

    pub async fn get_db(&self, tenant: &str, database: &str) -> Result<Arc<RwLock<Database>>> {
        let db = self
            .version_set
            .read()
            .await
            .get_db(tenant, database)
            .ok_or(SchemaError::DatabaseNotFound {
                database: database.to_string(),
            })?;
        Ok(db)
    }

    pub(crate) async fn get_db_or_else_create(
        &self,
        tenant: &str,
        db_name: &str,
    ) -> Result<Arc<RwLock<Database>>> {
        if let Some(db) = self.version_set.read().await.get_db(tenant, db_name) {
            return Ok(db);
        }

        let db = self
            .version_set
            .write()
            .await
            .create_db(
                DatabaseSchema::new(tenant, db_name),
                self.meta_manager.clone(),
                self.memory_pool.clone(),
            )
            .await?;
        Ok(db)
    }

    pub(crate) async fn get_ts_index_or_else_create(
        &self,
        db: Arc<RwLock<Database>>,
        id: TseriesFamilyId,
    ) -> Result<Arc<ts_index::TSIndex>> {
        let opt_index = db.read().await.get_ts_index(id);
        match opt_index {
            Some(v) => Ok(v),
            None => db.write().await.get_ts_index_or_add(id).await,
        }
    }

    pub(crate) async fn get_tsfamily_or_else_create(
        &self,
        id: TseriesFamilyId,
        ve: Option<VersionEdit>,
        db: Arc<RwLock<Database>>,
    ) -> Result<Arc<RwLock<TseriesFamily>>> {
        let opt_tsf = db.read().await.get_tsfamily(id);
        match opt_tsf {
            Some(v) => Ok(v),
            None => {
                db.write()
                    .await
                    .add_tsfamily(
                        id,
                        ve,
                        self.summary_task_sender.clone(),
                        self.flush_task_sender.clone(),
                        self.compact_task_sender.clone(),
                        self.global_ctx.clone(),
                    )
                    .await
            }
        }
    }

    async fn delete_table(&self, database: Arc<RwLock<Database>>, table: &str) -> Result<()> {
        // TODO Create global DropTable flag for droping the same table at the same time.
        let db_rlock = database.read().await;
        let db_owner = db_rlock.owner();

        let schemas = db_rlock.get_schemas();
        if let Some(fields) = schemas.get_table_schema(table)? {
            let column_ids: Vec<ColumnId> = fields.columns().iter().map(|f| f.id).collect();
            info!(
                "Drop table: deleting {} columns in table: {db_owner}.{table}",
                column_ids.len()
            );

            let time_range = &TimeRange {
                min_ts: Timestamp::MIN,
                max_ts: Timestamp::MAX,
            };
            for (ts_family_id, ts_family) in database.read().await.ts_families().iter() {
                // TODO: Concurrent delete on ts_family.
                // TODO: Limit parallel delete to 1.
                if let Some(ts_index) = db_rlock.get_ts_index(*ts_family_id) {
                    let series_ids = ts_index.get_series_id_list(table, &[]).await?;
                    ts_family
                        .write()
                        .await
                        .delete_series(&series_ids, time_range);

                    let field_ids: Vec<u64> = series_ids
                        .iter()
                        .flat_map(|sid| column_ids.iter().map(|fid| unite_id(*fid, *sid)))
                        .collect();
                    info!(
                        "Drop table: vnode {ts_family_id} deleting {} fields in table: {db_owner}.{table}",
                        field_ids.len()
                    );

                    let version = ts_family.read().await.super_version();
                    for column_file in version.version.column_files(&field_ids, time_range) {
                        column_file.add_tombstone(&field_ids, time_range).await?;
                    }
                } else {
                    continue;
                }
            }
        }

        Ok(())
    }

    async fn delete_columns(
        &self,
        database: Arc<RwLock<Database>>,
        table: &str,
        column_ids: &[ColumnId],
    ) -> Result<()> {
        // TODO Create global DropTable flag for droping the same table at the same time.
        let db_rlock = database.read().await;
        let db_owner = db_rlock.owner();

        let schemas = db_rlock.get_schemas();
        if let Some(fields) = schemas.get_table_schema(table)? {
            let table_column_ids: HashSet<ColumnId> =
                fields.columns().iter().map(|f| f.id).collect();
            let mut to_delete_column_ids = Vec::with_capacity(column_ids.len());
            for cid in column_ids {
                if table_column_ids.contains(cid) {
                    to_delete_column_ids.push(*cid);
                }
            }

            let time_range = &TimeRange {
                min_ts: Timestamp::MIN,
                max_ts: Timestamp::MAX,
            };
            for (ts_family_id, ts_family) in database.read().await.ts_families().iter() {
                // TODO: Concurrent delete on ts_family.
                // TODO: Limit parallel delete to 1.
                if let Some(ts_index) = db_rlock.get_ts_index(*ts_family_id) {
                    let series_ids = ts_index.get_series_id_list(table, &[]).await?;
                    ts_family
                        .write()
                        .await
                        .delete_series(&series_ids, time_range);

                    let field_ids: Vec<u64> = series_ids
                        .iter()
                        .flat_map(|sid| to_delete_column_ids.iter().map(|fid| unite_id(*fid, *sid)))
                        .collect();
                    info!(
                        "Drop table: vnode {ts_family_id} deleting {} fields in table: {db_owner}.{table}", field_ids.len()
                    );

                    let version = ts_family.read().await.super_version();
                    for column_file in version.version.column_files(&field_ids, time_range) {
                        column_file.add_tombstone(&field_ids, time_range).await?;
                    }
                } else {
                    continue;
                }
            }
        }

        Ok(())
    }

    async fn write_wal(
        &self,
        vnode_id: VnodeId,
        tenant: String,
        db_name: String,
        precision: Precision,
        points: Vec<u8>,
    ) -> Result<u64> {
        if !self.options.wal.enabled {
            return Ok(0);
        }

        let mut enc_points = Vec::with_capacity(points.len() / 2);
        get_str_codec(Encoding::Zstd)
            .encode(&[&points], &mut enc_points)
            .with_context(|_| error::EncodeSnafu)?;
        drop(points);

        let (wal_task, rx) = WalTask::new_write(tenant, db_name, vnode_id, precision, enc_points);
        self.wal_sender
            .send(wal_task)
            .await
            .map_err(|_| Error::ChannelSend {
                source: error::ChannelSendError::WalTask,
            })?;
        let (seq, _size) = rx.await.map_err(|e| Error::ChannelReceive {
            source: error::ChannelReceiveError::WriteWalResult { source: e },
        })??;

        Ok(seq)
    }

    /// Tskv write the gRPC message `WritePointsRequest`(which contains
    /// the tenant, user, database, some tables, and each table has some rows)
    /// that from a WAL into a storage unit managed by engine.
    ///
    /// Data is from the WAL(write-ahead-log), so won't write back to WAL, and
    /// would not create any schema, if database of vnode does not exist, record
    /// will be ignored.
    async fn write_from_wal(
        &self,
        vnode_id: TseriesFamilyId,
        seq: u64,
        block: &wal::WriteBlock,
        block_decoder: &mut WalDecoder,
    ) -> Result<()> {
        let tenant = {
            let tenant = block.tenant_utf8()?;
            if tenant.is_empty() {
                models::schema::DEFAULT_CATALOG
            } else {
                tenant
            }
        };
        let precision = block.precision();
        let points = match block_decoder.decode(block.points())? {
            Some(p) => p,
            None => return Ok(()),
        };
        let fb_points = flatbuffers::root::<fb_models::Points>(&points)
            .context(error::InvalidFlatbufferSnafu)?;

        let db_name = fb_points.db_ext()?;
        // If database does not exist, skip this record.
        let db = match self.get_db(tenant, db_name).await {
            Ok(db) => db,
            Err(_) => return Ok(()),
        };
        // If vnode does not exist, skip this record.
        let tsf = match db.read().await.get_tsfamily(vnode_id) {
            Some(tsf) => tsf,
            None => return Ok(()),
        };

        let ts_index = self
            .get_ts_index_or_else_create(db.clone(), vnode_id)
            .await?;

        // Write data assuming schemas were created (strict mode).
        let write_group = db
            .read()
            .await
            .build_write_group_strict_mode(
                db_name,
                precision,
                fb_points.tables().ok_or(Error::CommonError {
                    reason: "points missing table".to_string(),
                })?,
                ts_index,
            )
            .await?;
        tsf.read().await.put_points(seq, write_group)?;

        Ok(())
    }

    /// Delete all data of a table.
    ///
    /// Data is from the WAL(write-ahead-log), so won't write back to WAL.
    async fn drop_table_from_wal(&self, block: &wal::DeleteTableBlock) -> Result<()> {
        let tenant = block.tenant_utf8()?;
        let database = block.database_utf8()?;
        let table = block.table_utf8()?;
        info!(
            "Recover: delete table, tenant: {}, database: {}, table: {}",
            &tenant, &database, &table
        );
        if let Some(db) = self.version_set.read().await.get_db(tenant, database) {
            return self.delete_table(db, table).await;
        }
        Ok(())
    }

    /// Remove the storage unit(caches and files) managed by TsKv,
    /// then remove directory of the storage unit.
    ///
    /// Data is from the WAL(write-ahead-log), so won't write back to WAL.
    async fn remove_tsfamily_from_wal(&self, block: &wal::DeleteVnodeBlock) -> Result<()> {
        let vnode_id = block.vnode_id();
        let tenant = block.tenant_utf8()?;
        let database = block.database_utf8()?;
        info!(
            "Recover: delete vnode, tenant: {}, database: {}, vnode_id: {vnode_id}",
            &tenant, &database
        );

        if let Some(db) = self.version_set.read().await.get_db(tenant, database) {
            let mut db_wlock = db.write().await;
            db_wlock.del_ts_index(vnode_id);
            db_wlock
                .del_tsfamily(vnode_id, self.summary_task_sender.clone())
                .await;

            let ts_dir = self
                .options
                .storage
                .ts_family_dir(&make_owner(tenant, database), vnode_id);
            match std::fs::remove_dir_all(&ts_dir) {
                Ok(()) => {
                    info!("Removed TsFamily directory '{}'", ts_dir.display());
                }
                Err(e) => {
                    error!(
                        "Failed to remove TsFamily directory '{}': {}",
                        ts_dir.display(),
                        e
                    );
                }
            }
        }

        Ok(())
    }
}

#[async_trait::async_trait]
impl Engine for TsKv {
    async fn write(
        &self,
        span_ctx: Option<&SpanContext>,
        vnode_id: TseriesFamilyId,
        precision: Precision,
        write_batch: WritePointsRequest,
    ) -> Result<WritePointsResponse> {
        let span_recorder = SpanRecorder::new(span_ctx.child_span("tskv engine write"));

        let tenant = tenant_name_from_request(&write_batch);
        let points = write_batch.points;
        let fb_points = flatbuffers::root::<fb_models::Points>(&points)
            .context(error::InvalidFlatbufferSnafu)?;

        let db_name = fb_points.db_ext()?;
        let db = self.get_db_or_else_create(&tenant, db_name).await?;
        let ts_index = self
            .get_ts_index_or_else_create(db.clone(), vnode_id)
            .await?;

        let tables = fb_points.tables().ok_or(Error::CommonError {
            reason: "points missing table".to_string(),
        })?;

        let write_group = {
            let mut span_recorder = span_recorder.child("build write group");
            db.read()
                .await
                .build_write_group(db_name, precision, tables, ts_index)
                .await
                .map_err(|err| {
                    span_recorder.error(err.to_string());
                    err
                })?
        };

        let tsf = self
            .get_tsfamily_or_else_create(vnode_id, None, db.clone())
            .await?;

        let seq = {
            let mut span_recorder = span_recorder.child("write wal");
            self.write_wal(vnode_id, tenant, db_name.to_string(), precision, points)
                .await
                .map_err(|err| {
                    span_recorder.error(err.to_string());
                    err
                })?
        };

<<<<<<< HEAD
        let res = {
            let mut span_recorder = span_recorder.child("put points");
            match tsf.read().await.put_points(seq, write_group) {
                Ok(points_number) => Ok(WritePointsResponse { points_number }),
                Err(err) => {
                    span_recorder.error(err.to_string());
                    Err(err)
                }
            }
        };
        tsf.write().await.check_to_flush().await;
        res
    }

    async fn write_memcache(
        &self,
        index: u64,
        tenant: &str,
        points: Vec<u8>,
        vnode_id: VnodeId,
        precision: Precision,
        span_ctx: Option<&SpanContext>,
    ) -> Result<WritePointsResponse> {
        let span_recorder = SpanRecorder::new(span_ctx.child_span("tskv engine write cache"));

        let fb_points = flatbuffers::root::<fb_models::Points>(&points)
            .context(error::InvalidFlatbufferSnafu)?;

        let db_name = fb_points.db_ext()?;
        let db = self.get_db_or_else_create(tenant, db_name).await?;
        let ts_index = self
            .get_ts_index_or_else_create(db.clone(), vnode_id)
            .await?;

        let tables = fb_points.tables().ok_or(Error::CommonError {
            reason: "points missing table".to_string(),
        })?;

        let write_group = {
            let mut span_recorder = span_recorder.child("build write group");
            db.read()
                .await
                .build_write_group(db_name, precision, tables, ts_index)
                .await
                .map_err(|err| {
                    span_recorder.error(err.to_string());
                    err
                })?
        };

        let tsf = self
            .get_tsfamily_or_else_create(vnode_id, None, db.clone())
            .await?;

=======
>>>>>>> 52c7b315
        let res = {
            let mut span_recorder = span_recorder.child("put points");
            match tsf.read().await.put_points(index, write_group) {
                Ok(points_number) => Ok(WritePointsResponse { points_number }),
                Err(err) => {
                    span_recorder.error(err.to_string());
                    Err(err)
                }
            }
        };
        tsf.write().await.check_to_flush().await;
        res
    }

    async fn drop_database(&self, tenant: &str, database: &str) -> Result<()> {
        if let Some(db) = self.version_set.write().await.delete_db(tenant, database) {
            let mut db_wlock = db.write().await;
            let ts_family_ids: Vec<TseriesFamilyId> = db_wlock
                .ts_families()
                .iter()
                .map(|(tsf_id, _tsf)| *tsf_id)
                .collect();
            for ts_family_id in ts_family_ids {
                db_wlock.del_ts_index(ts_family_id);
                db_wlock
                    .del_tsfamily(ts_family_id, self.summary_task_sender.clone())
                    .await;
            }
        }

        let db_dir = self
            .options
            .storage
            .database_dir(&make_owner(tenant, database));
        if let Err(e) = std::fs::remove_dir_all(&db_dir) {
            error!("Failed to remove dir '{}', e: {}", db_dir.display(), e);
        }

        Ok(())
    }

    async fn drop_table(&self, tenant: &str, database: &str, table: &str) -> Result<()> {
        if let Some(db) = self.version_set.read().await.get_db(tenant, database) {
            let (wal_task, rx) = WalTask::new_delete_table(
                tenant.to_string(),
                database.to_string(),
                table.to_string(),
            );
            self.wal_sender
                .send(wal_task)
                .await
                .map_err(|_| Error::ChannelSend {
                    source: error::ChannelSendError::WalTask,
                })?;
            // Receive WAL write action result.
            let _ = rx.await.map_err(|e| Error::ChannelReceive {
                source: error::ChannelReceiveError::WriteWalResult { source: e },
            })??;

            return self.delete_table(db, table).await;
        }

        Ok(())
    }

    async fn remove_tsfamily(&self, tenant: &str, database: &str, vnode_id: VnodeId) -> Result<()> {
        if let Some(db) = self.version_set.read().await.get_db(tenant, database) {
            // Store this action in WAL.
            let (wal_task, rx) =
                WalTask::new_delete_vnode(tenant.to_string(), database.to_string(), vnode_id);
            self.wal_sender
                .send(wal_task)
                .await
                .map_err(|_| Error::ChannelSend {
                    source: error::ChannelSendError::WalTask,
                })?;
            // Receive WAL write action result.
            let _ = rx.await.map_err(|e| Error::ChannelReceive {
                source: error::ChannelReceiveError::WriteWalResult { source: e },
            })??;

            let mut db_wlock = db.write().await;
            db_wlock.del_ts_index(vnode_id);
            db_wlock
                .del_tsfamily(vnode_id, self.summary_task_sender.clone())
                .await;

            let ts_dir = self
                .options
                .storage
                .ts_family_dir(&make_owner(tenant, database), vnode_id);
            match std::fs::remove_dir_all(&ts_dir) {
                Ok(()) => {
                    info!("Removed TsFamily directory '{}'", ts_dir.display());
                }
                Err(e) => {
                    error!(
                        "Failed to remove TsFamily directory '{}': {}",
                        ts_dir.display(),
                        e
                    );
                }
            }
        }

        Ok(())
    }

    async fn prepare_copy_vnode(
        &self,
        tenant: &str,
        database: &str,
        vnode_id: VnodeId,
    ) -> Result<()> {
        if let Some(db) = self.version_set.read().await.get_db(tenant, database) {
            if let Some(tsfamily) = db.read().await.get_tsfamily(vnode_id) {
                tsfamily.write().await.update_status(VnodeStatus::Copying);
            }
        }
        self.flush_tsfamily(tenant, database, vnode_id).await
    }

    async fn flush_tsfamily(&self, tenant: &str, database: &str, vnode_id: VnodeId) -> Result<()> {
        if let Some(db) = self.version_set.read().await.get_db(tenant, database) {
            if let Some(tsfamily) = db.read().await.get_tsfamily(vnode_id) {
                let request = {
                    let mut tsfamily = tsfamily.write().await;
                    tsfamily.switch_to_immutable();
                    tsfamily.build_flush_req(true)
                };

                if let Some(req) = request {
                    // Run flush job and trigger compaction.
                    run_flush_memtable_job(
                        req,
                        self.global_ctx.clone(),
                        self.version_set.clone(),
                        self.summary_task_sender.clone(),
                        Some(self.compact_task_sender.clone()),
                    )
                    .await?;
                }
            }

            if let Some(ts_index) = db.read().await.get_ts_index(vnode_id) {
                let _ = ts_index.flush().await;
            }
        }

        Ok(())
    }

    async fn add_table_column(
        &self,
        _tenant: &str,
        _database: &str,
        _table: &str,
        _new_column: TableColumn,
    ) -> Result<()> {
        // let db = self.get_db(tenant, database).await?;
        // let db = db.read().await;
        // let sids = db.get_table_sids(table).await?;
        // for (_ts_family_id, ts_family) in db.ts_families().iter() {
        //     ts_family.read().await.add_column(&sids, &new_column);
        // }
        Ok(())
    }

    async fn drop_table_column(
        &self,
        tenant: &str,
        database: &str,
        table: &str,
        column_name: &str,
    ) -> Result<()> {
        // TODO(zipper): Store this action in WAL.
        let db = self.get_db(tenant, database).await?;
        let schema =
            db.read()
                .await
                .get_table_schema(table)?
                .ok_or_else(|| SchemaError::TableNotFound {
                    database: database.to_string(),
                    table: table.to_string(),
                })?;
        let column_id = schema
            .column(column_name)
            .ok_or_else(|| SchemaError::FieldNotFound {
                database: database.to_string(),
                table: table.to_string(),
                field: column_name.to_string(),
            })?
            .id;
        self.delete_columns(db, table, &[column_id]).await?;
        Ok(())
    }

    async fn change_table_column(
        &self,
        _tenant: &str,
        _database: &str,
        _table: &str,
        _column_name: &str,
        _new_column: TableColumn,
    ) -> Result<()> {
        // let db = self.get_db(tenant, database).await?;
        // let db = db.read().await;
        // let sids = db.get_table_sids(table).await?;

        // for (_ts_family_id, ts_family) in db.ts_families().iter() {
        //     ts_family
        //         .read()
        //         .await
        //         .change_column(&sids, column_name, &new_column);
        // }
        Ok(())
    }

    async fn delete_series(
        &self,
        _tenant: &str,
        _database: &str,
        _series_ids: &[SeriesId],
        _field_ids: &[ColumnId],
        _time_range: &TimeRange,
    ) -> Result<()> {
        // let storage_field_ids: Vec<u64> = series_ids
        //     .iter()
        //     .flat_map(|sid| field_ids.iter().map(|fid| unite_id(*fid, *sid)))
        //     .collect();
        // let res = self.version_set.read().get_db(tenant, database);
        // if let Some(db) = res {
        //     let readable_db = db.read();
        //     for (ts_family_id, ts_family) in readable_db.ts_families() {
        //         // TODO Cancel current and prevent next flush or compaction in TseriesFamily provisionally.
        //         ts_family
        //             .write()
        //             .delete_series(&storage_field_ids, time_range);

        //         let version = ts_family.read().super_version();
        //         for column_file in version.version.column_files(&storage_field_ids, time_range) {
        //             self.runtime
        //                 .block_on(column_file.add_tombstone(&storage_field_ids, time_range))?;
        //         }
        //         // TODO Start next flush or compaction.
        //     }
        // }
        Ok(())
    }

    async fn get_series_id_by_filter(
        &self,
        tenant: &str,
        database: &str,
        tab: &str,
        vnode_id: VnodeId,
        filter: &ColumnDomains<String>,
    ) -> Result<Vec<SeriesId>> {
        let ts_index = match self.version_set.read().await.get_db(tenant, database) {
            Some(db) => match db.read().await.get_ts_index(vnode_id) {
                Some(ts_index) => ts_index,
                None => return Ok(vec![]),
            },
            None => return Ok(vec![]),
        };

        let res = if filter.is_all() {
            // Match all records
            debug!("pushed tags filter is All.");
            ts_index.get_series_id_list(tab, &[]).await?
        } else if filter.is_none() {
            // Does not match any record, return null
            debug!("pushed tags filter is None.");
            vec![]
        } else {
            // No error will be reported here
            debug!("pushed tags filter is {:?}.", filter);
            let domains = unsafe { filter.domains_unsafe() };
            ts_index.get_series_ids_by_domains(tab, domains).await?
        };

        Ok(res)
    }

    async fn get_series_key(
        &self,
        tenant: &str,
        database: &str,
        vnode_id: VnodeId,
        series_id: SeriesId,
    ) -> Result<Option<SeriesKey>> {
        if let Some(db) = self.version_set.read().await.get_db(tenant, database) {
            return Ok(db.read().await.get_series_key(vnode_id, series_id).await?);
        }

        Ok(None)
    }

    async fn get_db_version(
        &self,
        tenant: &str,
        database: &str,
        vnode_id: VnodeId,
    ) -> Result<Option<Arc<SuperVersion>>> {
        let version_set = self.version_set.read().await;
        // Comment it, It's not a error, Maybe the data not right!
        // if !version_set.db_exists(tenant, database) {
        //     return Err(SchemaError::DatabaseNotFound {
        //         database: database.to_string(),
        //     }
        //     .into());
        // }
        if let Some(tsf) = version_set
            .get_tsfamily_by_name_id(tenant, database, vnode_id)
            .await
        {
            Ok(Some(tsf.read().await.super_version()))
        } else {
            debug!(
                "ts_family {} with db name '{}' not found.",
                vnode_id, database
            );
            Ok(None)
        }
    }

    fn get_storage_options(&self) -> Arc<StorageOptions> {
        self.options.storage.clone()
    }

    async fn get_vnode_summary(
        &self,
        tenant: &str,
        database: &str,
        vnode_id: VnodeId,
    ) -> Result<Option<VersionEdit>> {
        let version_set = self.version_set.read().await;
        if let Some(db) = version_set.get_db(tenant, database) {
            let db = db.read().await;
            // TODO: Send file_metas to the destination node.
            let mut file_metas = HashMap::new();
            if let Some(tsf) = db.get_tsfamily(vnode_id) {
                let ve = tsf
                    .read()
                    .await
                    .build_version_edit(db.owner(), &mut file_metas);
                // it used for move vnode, set vnode status running at last
                tsf.write().await.update_status(VnodeStatus::Running);
                Ok(Some(ve))
            } else {
                warn!(
                    "ts_family {} with db name '{}.{}' not found.",
                    vnode_id, tenant, database
                );
                Ok(None)
            }
        } else {
            return Err(SchemaError::DatabaseNotFound {
                database: format!("{}.{}", tenant, database),
            }
            .into());
        }
    }

    async fn apply_vnode_summary(
        &self,
        tenant: &str,
        database: &str,
        vnode_id: VnodeId,
        summary: VersionEdit,
    ) -> Result<()> {
        info!("apply tsfamily summary: {:?}", summary);
        // It should be a version edit that add a vnode.
        if !summary.add_tsf {
            return Ok(());
        }

        let db = self.get_db_or_else_create(tenant, database).await?;
        let mut db_wlock = db.write().await;
        // If there is a ts_family here, delete and re-build it.
        if db_wlock.get_tsfamily(vnode_id).is_some() {
            return Err(Error::CommonError {
                reason: format!("vnode:{}, already exist", vnode_id),
            });
        }

        db_wlock
            .add_tsfamily(
                vnode_id,
                Some(summary),
                self.summary_task_sender.clone(),
                self.flush_task_sender.clone(),
                self.compact_task_sender.clone(),
                self.global_ctx.clone(),
            )
            .await?;
        db_wlock.get_ts_index_or_add(vnode_id).await?;
        Ok(())
    }

    async fn drop_vnode(&self, vnode_id: TseriesFamilyId) -> Result<()> {
        let r_version_set = self.version_set.read().await;
        let all_db = r_version_set.get_all_db();
        for (db_name, db) in all_db {
            if db.read().await.get_tsfamily(vnode_id).is_none() {
                continue;
            }
            {
                let mut db_wlock = db.write().await;
                db_wlock.del_ts_index(vnode_id);
                db_wlock
                    .del_tsfamily(vnode_id, self.summary_task_sender.clone())
                    .await;
            }
            let tsf_dir = self.options.storage.tsfamily_dir(db_name, vnode_id);
            if let Err(e) = std::fs::remove_dir_all(&tsf_dir) {
                error!("Failed to remove dir '{}', e: {}", tsf_dir.display(), e);
            }
            let index_dir = self.options.storage.index_dir(db_name, vnode_id);
            if let Err(e) = std::fs::remove_dir_all(&index_dir) {
                error!("Failed to remove dir '{}', e: {}", index_dir.display(), e);
            }
            break;
        }
        Ok(())
    }

    async fn compact(&self, vnode_ids: Vec<TseriesFamilyId>) -> Result<()> {
        for vnode_id in vnode_ids {
            if let Some(ts_family) = self
                .version_set
                .read()
                .await
                .get_tsfamily_by_tf_id(vnode_id)
                .await
            {
                // TODO: stop current and prevent next flush and compaction.
                if !ts_family.read().await.can_compaction() {
                    warn!("forbidden compaction on moving vnode {}", vnode_id);
                    return Ok(());
                }
                let mut tsf_wlock = ts_family.write().await;
                tsf_wlock.switch_to_immutable();
                let flush_req = tsf_wlock.build_flush_req(true);
                drop(tsf_wlock);
                if let Some(req) = flush_req {
                    // Run flush job but do not trigger compaction.
                    if let Err(e) = run_flush_memtable_job(
                        req,
                        self.global_ctx.clone(),
                        self.version_set.clone(),
                        self.summary_task_sender.clone(),
                        None,
                    )
                    .await
                    {
                        error!("Failed to flush vnode {}: {:?}", vnode_id, e);
                    }
                }

                let picker = LevelCompactionPicker::new(self.options.storage.clone());
                let version = ts_family.read().await.version();
                if let Some(req) = picker.pick_compaction(version) {
                    match compaction::run_compaction_job(req, self.global_ctx.clone()).await {
                        Ok(Some((version_edit, file_metas))) => {
                            let (summary_tx, _summary_rx) = oneshot::channel();
                            let _ = self
                                .summary_task_sender
                                .send(SummaryTask::new(
                                    vec![version_edit],
                                    Some(file_metas),
                                    None,
                                    summary_tx,
                                ))
                                .await;

                            // let _ = summary_rx.await;
                        }
                        Ok(None) => {
                            info!("There is nothing to compact.");
                        }
                        Err(e) => {
                            error!("Compaction job failed: {:?}", e);
                        }
                    }
                }
            }
        }

        Ok(())
    }

    async fn get_vnode_hash_tree(&self, vnode_id: VnodeId) -> Result<RecordBatch> {
        for database in self.version_set.read().await.get_all_db().values() {
            let db = database.read().await;
            if let Some(vnode) = db.ts_families().get(&vnode_id).cloned() {
                drop(db);
                let request = {
                    let mut tsfamily = vnode.write().await;
                    tsfamily.switch_to_immutable();
                    tsfamily.build_flush_req(true)
                };

                if let Some(req) = request {
                    // Run flush job but do not trigger compaction.
                    run_flush_memtable_job(
                        req,
                        self.global_ctx.clone(),
                        self.version_set.clone(),
                        self.summary_task_sender.clone(),
                        None,
                    )
                    .await?;
                }
                return check::vnode_checksum(vnode).await;
            }
        }

        Ok(RecordBatch::new_empty(check::vnode_table_checksum_schema()))
    }

    async fn close(&self) {
        let (tx, mut rx) = mpsc::channel(1);
        if let Err(e) = self.close_sender.send(tx) {
            error!("Failed to broadcast close signal: {:?}", e);
        }
        while let Some(_x) = rx.recv().await {
            continue;
        }
        info!("TsKv closed");
    }

    async fn create_snapshot(&self, vnode_id: VnodeId) -> Result<VnodeSnapshot> {
        debug!("Snapshot: create snapshot on vnode: {vnode_id}");
        let vnode_optional = self
            .version_set
            .read()
            .await
            .get_tsfamily_by_tf_id(vnode_id)
            .await;
        if let Some(vnode) = vnode_optional {
            // Run force flush
            let flush_req_optional = vnode.write().await.build_flush_req(true);
            if let Some(req) = flush_req_optional {
                let last_seq_no = req.high_seq_no;
                if let Some(version_edit) = run_flush_memtable_job(
                    req,
                    self.global_ctx.clone(),
                    self.version_set.clone(),
                    self.summary_task_sender.clone(),
                    None,
                )
                .await?
                {
                    if version_edit.add_files.is_empty() {
                        // Flushed but not generate any file.
                        warn!("Snapshot: flush vnode {vnode_id} did not generated any file.");
                        Err(Error::VnodeFlushedNothing { vnode_id })
                    } else {
                        // Normally flushed, and generated some tsm/delta files.
                        debug!("Snapshot: flush vnode {vnode_id} succeed.");
                        let tenant_database = vnode.read().await.tenant_database();
                        let storage_opt = self.options.storage.clone();
                        let snapshot_dir =
                            storage_opt.tsfamily_snapshot_dir(tenant_database.as_str(), vnode_id);

                        debug!(
                            "Snapshot: removing snapshot directory {}.",
                            snapshot_dir.display()
                        );
                        let _ = std::fs::remove_dir_all(&snapshot_dir);
                        debug!(
                            "Snapshot: creating snapshot directory {}.",
                            snapshot_dir.display()
                        );

                        let mut files = Vec::with_capacity(version_edit.add_files.len());
                        let delta_dir = storage_opt.delta_dir(tenant_database.as_str(), vnode_id);
                        let tsm_dir = storage_opt.tsm_dir(tenant_database.as_str(), vnode_id);

                        fn create_snapshot_dir(dir: &PathBuf) -> Result<()> {
                            std::fs::create_dir_all(dir).with_context(|_| {
                                debug!(
                                    "Snapshot: failed to create snapshot directory {}.",
                                    dir.display()
                                );
                                error::CreateFileSnafu { path: dir.clone() }
                            })
                        }
                        let snap_delta_dir =
                            storage_opt.snapshot_delta_dir(tenant_database.as_str(), vnode_id);
                        create_snapshot_dir(&snap_delta_dir)?;
                        let snap_tsm_dir =
                            storage_opt.snapshot_tsm_dir(tenant_database.as_str(), vnode_id);
                        create_snapshot_dir(&snap_tsm_dir)?;

                        for f in version_edit.add_files {
                            files.push(SnapshotFileMeta::from(&f));

                            // Get tsm/delta file path and snapshot file path
                            let (file_path, snapshot_path) = if f.is_delta {
                                (
                                    file_utils::make_delta_file_name(&delta_dir, f.file_id),
                                    file_utils::make_delta_file_name(&snap_delta_dir, f.file_id),
                                )
                            } else {
                                (
                                    file_utils::make_tsm_file_name(&tsm_dir, f.file_id),
                                    file_utils::make_tsm_file_name(&snap_tsm_dir, f.file_id),
                                )
                            };

                            // Create hard link to tsm/delta file.
                            debug!(
                                "Snapshot: creating hard link {} to {}.",
                                file_path.display(),
                                snapshot_path.display()
                            );
                            if let Err(e) = std::fs::hard_link(&file_path, &snapshot_path)
                                .context(error::IOSnafu)
                            {
                                error!(
                                    "Snapshot: failed to create hard link {} to {}: {e}.",
                                    file_path.display(),
                                    snapshot_path.display()
                                );
                                return Err(e);
                            }
                        }
                        let (tenant, database) = split_owner(tenant_database.as_str());
                        let snapshot = VnodeSnapshot {
                            tenant: tenant.to_string(),
                            database: database.to_string(),
                            vnode_id,
                            files,
                            last_seq_no,
                        };
                        debug!("Snapshot: created snapshot: {snapshot:?}");
                        Ok(snapshot)
                    }
                } else {
                    // Flushed no data.
                    warn!("Snapshot: vnode {vnode_id} has not data to flush.");
                    Err(Error::VnodeFlushedNothing { vnode_id })
                }
            } else {
                // No data to flush.
                warn!("Snapshot: vnode {vnode_id} has no data to flush.");
                Err(Error::VnodeFlushedNothing { vnode_id })
            }
        } else {
            // Vnode not found
            warn!("Snapshot: vnode {vnode_id} not found.");
            Err(Error::VnodeNotFound { vnode_id })
        }
    }

    async fn apply_snapshot(&self, snapshot: VnodeSnapshot) -> Result<()> {
        debug!("Snapshot: apply snapshot {snapshot:?} to create new vnode.");
        let VnodeSnapshot {
            tenant,
            database,
            vnode_id,
            files,
            last_seq_no,
        } = snapshot;
        let tenant_database = make_owner(&tenant, &database);
        let storage_opt = self.options.storage.clone();
        let db = self.get_db_or_else_create(&tenant, &database).await?;
        let mut db_wlock = db.write().await;
        if db_wlock.get_tsfamily(vnode_id).is_some() {
            // If there was already a vnode, delete and re-build it.
            warn!("Snapshot: removing existing vnode {vnode_id}.");
            db_wlock
                .del_tsfamily(vnode_id, self.summary_task_sender.clone())
                .await;
            let vnode_dir = storage_opt.ts_family_dir(&tenant_database, vnode_id);
            debug!(
                "Snapshot: removing existing vnode directory {}.",
                vnode_dir.display()
            );
            for e in walkdir::WalkDir::new(&vnode_dir)
                .min_depth(1)
                .max_depth(1)
                .into_iter()
                .flatten()
            {
                if e.file_type().is_dir() && e.file_name() == MOVE_PATH {
                    continue;
                } else if e.file_type().is_file() {
                    let _ = std::fs::remove_file(e.path());
                } else {
                    let _ = std::fs::remove_dir_all(e.path());
                }
            }
        }

        let version_edit = VersionEdit {
            has_seq_no: true,
            seq_no: last_seq_no,
            add_files: files
                .iter()
                .map(|f| CompactMeta {
                    file_id: f.file_id,
                    file_size: f.file_id,
                    tsf_id: vnode_id,
                    level: f.level,
                    min_ts: f.min_ts,
                    max_ts: f.max_ts,
                    high_seq: last_seq_no,
                    low_seq: 0,
                    is_delta: f.level == 0,
                })
                .collect(),
            add_tsf: true,
            tsf_id: vnode_id,
            tsf_name: tenant_database,
            ..Default::default()
        };
        debug!("Snapshot: created version edit {version_edit:?}");

        // Create new vnode.
        if let Err(e) = db_wlock
            .add_tsfamily(
                vnode_id,
                Some(version_edit),
                self.summary_task_sender.clone(),
                self.flush_task_sender.clone(),
                self.compact_task_sender.clone(),
                self.global_ctx.clone(),
            )
            .await
        {
            error!("Snapshot: failed to create vnode {vnode_id}: {e}");
            return Err(e);
        }
        // Create series index for vnode.
        if let Err(e) = db_wlock.get_ts_index_or_add(vnode_id).await {
            error!("Snapshot: failed to create index for vnode {vnode_id}: {e}");
            return Err(e);
        }

        Ok(())
    }

    async fn delete_snapshot(&self, vnode_id: VnodeId) -> Result<()> {
        debug!("Snapshot: create snapshot on vnode: {vnode_id}");
        let vnode_optional = self
            .version_set
            .read()
            .await
            .get_tsfamily_by_tf_id(vnode_id)
            .await;
        if let Some(vnode) = vnode_optional {
            let tenant_database = vnode.read().await.tenant_database();
            let storage_opt = self.options.storage.clone();
            let snapshot_dir =
                storage_opt.tsfamily_snapshot_dir(tenant_database.as_str(), vnode_id);
            debug!(
                "Snapshot: removing snapshot directory {}.",
                snapshot_dir.display()
            );
            std::fs::remove_dir_all(&snapshot_dir).with_context(|_| {
                error!(
                    "Snapshot: failed to remove snapshot directory {}.",
                    snapshot_dir.display()
                );
                error::DeleteFileSnafu { path: snapshot_dir }
            })?;
            Ok(())
        } else {
            // Vnode not found
            warn!("Snapshot: vnode {vnode_id} not found.");
            Err(Error::VnodeNotFound { vnode_id })
        }
    }
}

#[cfg(test)]
impl TsKv {
    pub(crate) fn global_ctx(&self) -> Arc<GlobalContext> {
        self.global_ctx.clone()
    }

    pub(crate) fn version_set(&self) -> Arc<RwLock<VersionSet>> {
        self.version_set.clone()
    }

    pub(crate) fn summary_task_sender(&self) -> Sender<SummaryTask> {
        self.summary_task_sender.clone()
    }

    pub(crate) fn flush_task_sender(&self) -> Sender<FlushReq> {
        self.flush_task_sender.clone()
    }

    pub(crate) fn compact_task_sender(&self) -> Sender<CompactTask> {
        self.compact_task_sender.clone()
    }
}<|MERGE_RESOLUTION|>--- conflicted
+++ resolved
@@ -38,14 +38,10 @@
 use crate::tsm::codec::get_str_codec;
 use crate::version_set::VersionSet;
 use crate::wal::{self, Block, WalDecoder, WalManager, WalTask};
-<<<<<<< HEAD
-use crate::{file_utils, tenant_name_from_request, Engine, Error, TseriesFamilyId};
-=======
 use crate::{
     file_utils, tenant_name_from_request, Engine, Error, SnapshotFileMeta, TseriesFamilyId,
     VnodeSnapshot,
 };
->>>>>>> 52c7b315
 
 // TODO: A small summay channel capacity can cause a block
 pub const COMPACT_REQ_CHANNEL_CAP: usize = 1024;
@@ -747,7 +743,6 @@
                 })?
         };
 
-<<<<<<< HEAD
         let res = {
             let mut span_recorder = span_recorder.child("put points");
             match tsf.read().await.put_points(seq, write_group) {
@@ -802,8 +797,6 @@
             .get_tsfamily_or_else_create(vnode_id, None, db.clone())
             .await?;
 
-=======
->>>>>>> 52c7b315
         let res = {
             let mut span_recorder = span_recorder.child("put points");
             match tsf.read().await.put_points(index, write_group) {
