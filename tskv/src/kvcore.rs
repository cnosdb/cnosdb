--- conflicted
+++ resolved
@@ -21,10 +21,9 @@
 };
 use trace::{debug, error, info, trace, warn};
 
-<<<<<<< HEAD
-=======
 use crate::engine::Engine;
->>>>>>> b47b75c4
+
+use crate::database;
 use crate::index::utils::unite_id;
 use crate::index::IndexResult;
 use crate::memcache::MemRaw;
@@ -48,7 +47,6 @@
     wal::{self, WalEntryType, WalManager, WalTask},
     Error, Task, TseriesFamilyId,
 };
-use crate::{database, engine::Engine};
 
 pub struct Entry {
     pub series_id: u64,
@@ -61,10 +59,6 @@
     version_set: Arc<RwLock<VersionSet>>,
 
     wal_sender: UnboundedSender<WalTask>,
-<<<<<<< HEAD
-=======
-    index_set: Arc<RwLock<db_index::DbIndexSet>>,
->>>>>>> b47b75c4
 
     flush_task_sender: UnboundedSender<Arc<Mutex<Vec<FlushReq>>>>,
     compact_task_sender: UnboundedSender<TseriesFamilyId>,
@@ -85,10 +79,7 @@
         .await;
 
         let wal_cfg = shared_options.wal.clone();
-<<<<<<< HEAD
-=======
-        let index_set = db_index::DbIndexSet::new(&shared_options.index_conf.path);
->>>>>>> b47b75c4
+
         let (wal_sender, wal_receiver) = mpsc::unbounded_channel();
         let (summary_task_sender, summary_task_receiver) = mpsc::unbounded_channel();
         let core = Self {
@@ -97,10 +88,6 @@
             wal_sender,
             flush_task_sender,
             options: shared_options,
-<<<<<<< HEAD
-=======
-            index_set: Arc::new(RwLock::new(index_set)),
->>>>>>> b47b75c4
             compact_task_sender: compact_task_sender.clone(),
             summary_task_sender: summary_task_sender.clone(),
         };
@@ -174,11 +161,7 @@
         {
             let version_set = self.version_set.read();
             if let Some(tsf) = version_set.get_tsfamily_by_name(db) {
-<<<<<<< HEAD
                 super_version = Some(tsf.read().super_version());
-=======
-                super_version = Some(tsf.super_version());
->>>>>>> b47b75c4
             } else {
                 warn!("ts_family with db name{} not found.", db);
             }
@@ -227,26 +210,6 @@
             data.append(&mut level_info[0].read_column_file(sv.ts_family_id, field_id, time_range))
         }
         data
-<<<<<<< HEAD
-=======
-    }
-
-    pub async fn insert_cache(&self, db: &String, seq: u64, points: &Vec<InMemPoint>) {
-        let mut version_set = self.version_set.write();
-        let tsf = match version_set.get_mutable_tsfamily_by_name(db) {
-            Some(v) => v,
-            None => version_set.add_tsfamily(
-                db.clone(),
-                seq,
-                self.global_ctx.file_id_next(),
-                self.options.ts_family.clone(),
-                self.summary_task_sender.clone(),
-            ),
-        };
-
-        tsf.put_points(seq, points, self.flush_task_sender.clone())
-            .await;
->>>>>>> b47b75c4
     }
 
     fn run_wal_job(&self, mut receiver: UnboundedReceiver<WalTask>) {
@@ -378,7 +341,6 @@
         warn!("job 'main' started.");
     }
 
-<<<<<<< HEAD
     // pub async fn query(&self, _opt: QueryOption) -> Result<Option<Entry>> {
     //     Ok(None)
     // }
@@ -388,66 +350,22 @@
 impl Engine for TsKv {
     async fn write(&self, write_batch: WritePointsRpcRequest) -> Result<WritePointsRpcResponse> {
         let points = Arc::new(write_batch.points);
-=======
-    async fn build_mem_points(&self, points: Arc<Vec<u8>>) -> Result<(String, Vec<InMemPoint>)> {
->>>>>>> b47b75c4
         let fb_points = flatbuffers::root::<fb_models::Points>(&points)
             .context(error::InvalidFlatbufferSnafu)?;
 
         let db_name = String::from_utf8(fb_points.database().unwrap().to_vec())
             .map_err(|err| Error::ErrCharacterSet)?;
 
-<<<<<<< HEAD
         let db = self.version_set.write().create_db(&db_name);
         let mut db = db.write();
         let mem_points = db.build_mem_points(fb_points.points().unwrap())?;
 
-=======
-        let mut mem_points = Vec::<_>::with_capacity(fb_points.points().unwrap().len());
-        // get or create forward index
-        for point in fb_points.points().unwrap() {
-            let mut info =
-                SeriesInfo::from_flatbuffers(&point).context(error::InvalidModelSnafu)?;
-            let sid = self
-                .index_set
-                .write()
-                .get_db_index(&db_name)
-                .add_series_if_not_exists(&mut info)
-                .await
-                .context(error::IndexErrSnafu)?;
-
-            let mut point = InMemPoint::from(point);
-            point.series_id = sid;
-            let fields = info.field_infos();
-
-            for i in 0..fields.len() {
-                point.fields[i].field_id = fields[i].field_id();
-            }
-
-            mem_points.push(point);
-        }
-
-        return Ok((db_name, mem_points));
-    }
-
-    // pub async fn query(&self, _opt: QueryOption) -> Result<Option<Entry>> {
-    //     Ok(None)
-    // }
-}
-#[async_trait::async_trait]
-impl Engine for TsKv {
-    async fn write(&self, write_batch: WritePointsRpcRequest) -> Result<WritePointsRpcResponse> {
-        let points = Arc::new(write_batch.points);
-        let (db_name, mem_points) = self.build_mem_points(points.clone()).await?;
-
->>>>>>> b47b75c4
         let (cb, rx) = oneshot::channel();
         self.wal_sender
             .send(WalTask::Write { cb, points })
             .map_err(|err| Error::Send)?;
         let (seq, _) = rx.await.context(error::ReceiveSnafu)??;
 
-<<<<<<< HEAD
         let tsf = match db.get_tsfamily_random() {
             Some(v) => v,
             None => db.add_tsfamily(
@@ -462,25 +380,6 @@
         tsf.write()
             .put_points(seq, &mem_points, self.flush_task_sender.clone())
             .await;
-=======
-        self.insert_cache(&db_name, seq, &mem_points).await;
-
-        Ok(WritePointsRpcResponse {
-            version: 1,
-            points: vec![],
-        })
-    }
-
-    async fn write_from_wal(
-        &self,
-        write_batch: WritePointsRpcRequest,
-        seq: u64,
-    ) -> Result<WritePointsRpcResponse> {
-        let points = Arc::new(write_batch.points);
-        let (db_name, mem_points) = self.build_mem_points(points.clone()).await?;
-
-        self.insert_cache(&db_name, seq, &mem_points).await;
->>>>>>> b47b75c4
 
         Ok(WritePointsRpcResponse {
             version: 1,
@@ -559,16 +458,11 @@
     //todo...
     async fn delete_series(
         &self,
-<<<<<<< HEAD
         name: &String,
-=======
-        db: &String,
->>>>>>> b47b75c4
         sids: Vec<SeriesId>,
         min: Timestamp,
         max: Timestamp,
     ) -> Result<()> {
-<<<<<<< HEAD
         let vs = self.version_set.read();
         let db = vs.get_db(name);
         if let None = db {
@@ -578,13 +472,6 @@
 
         let series_infos = db.read().get_index().write().get_series_info_list(&sids);
 
-=======
-        let series_infos = self
-            .index_set
-            .write()
-            .get_db_index(db)
-            .get_series_info_list(&sids);
->>>>>>> b47b75c4
         let timerange = TimeRange {
             max_ts: max,
             min_ts: min,
@@ -628,7 +515,6 @@
         Ok(())
     }
 
-<<<<<<< HEAD
     fn get_table_schema(&self, name: &String, tab: &String) -> Result<Option<Vec<FieldInfo>>> {
         if let Some(db) = self.version_set.read().get_db(name) {
             let val = db
@@ -639,22 +525,13 @@
                 .context(error::IndexErrSnafu)?;
             return Ok(val);
         }
-=======
-    fn get_table_schema(&self, db: &String, tab: &String) -> Result<Option<Vec<FieldInfo>>> {
-        let val = self
-            .index_set
-            .write()
-            .get_db_index(db)
-            .get_table_schema(tab)
-            .context(error::IndexErrSnafu)?;
->>>>>>> b47b75c4
 
         Ok(None)
     }
 
     async fn get_series_id_list(
         &self,
-<<<<<<< HEAD
+
         name: &String,
         tab: &String,
         tags: &Vec<Tag>,
@@ -677,20 +554,5 @@
         }
 
         Ok(None)
-=======
-        db: &String,
-        tab: &String,
-        tags: &Vec<Tag>,
-    ) -> IndexResult<Vec<u64>> {
-        self.index_set
-            .write()
-            .get_db_index(db)
-            .get_series_id_list(tab, tags)
-            .await
-    }
-
-    fn get_series_key(&self, db: &String, sid: u64) -> IndexResult<Option<SeriesKey>> {
-        self.index_set.write().get_db_index(db).get_series_key(sid)
->>>>>>> b47b75c4
     }
 }