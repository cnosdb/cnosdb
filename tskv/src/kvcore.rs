use std::time::Duration;
use std::{collections::HashMap, panic, sync::Arc};

use crate::tsm::codec::get_str_codec;
use datafusion::prelude::Column;
use flatbuffers::FlatBufferBuilder;
use futures::stream::SelectNextSome;
use futures::FutureExt;
use libc::printf;
use models::predicate::domain::{ColumnDomains, PredicateRef};
use parking_lot::{Mutex, RwLock};
use snafu::ResultExt;
use tokio::sync::watch;
use tokio::sync::watch::{Receiver, Sender};
use tokio::{
    runtime::Runtime,
    sync::{
        broadcast::{self, Receiver as BroadcastReceiver, Sender as BroadcastSender},
        mpsc::{self, UnboundedReceiver, UnboundedSender},
        oneshot,
    },
    time::Instant,
};

use crate::error::SendSnafu;
use metrics::{incr_compaction_failed, incr_compaction_success, sample_tskv_compaction_duration};
use models::codec::Encoding;
use models::schema::{DatabaseSchema, TableColumn, TableSchema};
use models::{
    utils::unite_id, ColumnId, FieldId, FieldInfo, InMemPoint, SeriesId, SeriesKey, Tag, Timestamp,
    ValueType,
};
use protos::{
    kv_service::{WritePointsRpcRequest, WritePointsRpcResponse, WriteRowsRpcRequest},
    models as fb_models,
};
use trace::{debug, error, info, trace, warn};

use crate::database::Database;
use crate::file_system::file_manager::{self, FileManager};
use crate::index::index_manger;
use crate::{
    compaction::{self, run_flush_memtable_job, CompactReq, FlushReq},
    context::GlobalContext,
    database,
    engine::Engine,
    error::{self, IndexErrSnafu, Result},
    file_utils,
    index::{db_index, IndexResult},
    kv_option::Options,
    memcache::{DataType, MemCache},
    record_file::Reader,
    summary,
    summary::{Summary, SummaryProcessor, SummaryTask, VersionEdit},
    tseries_family::{SuperVersion, TimeRange, Version},
    tsm::{DataBlock, TsmTombstone, MAX_BLOCK_VALUES},
    version_set,
    version_set::VersionSet,
    wal::{self, WalEntryType, WalManager, WalTask},
    Error, Task, TseriesFamilyId,
};

#[derive(Debug)]
pub struct TsKv {
    options: Arc<Options>,
    global_ctx: Arc<GlobalContext>,
    version_set: Arc<RwLock<VersionSet>>,

    runtime: Arc<Runtime>,
    wal_sender: UnboundedSender<WalTask>,
    flush_task_sender: UnboundedSender<FlushReq>,
    compact_task_sender: UnboundedSender<TseriesFamilyId>,
    summary_task_sender: UnboundedSender<SummaryTask>,
    close_sender: BroadcastSender<UnboundedSender<()>>,
}

impl TsKv {
    pub async fn open(opt: Options, runtime: Arc<Runtime>) -> Result<TsKv> {
        let shared_options = Arc::new(opt);
        let (flush_task_sender, flush_task_receiver) = mpsc::unbounded_channel();
        let (compact_task_sender, compact_task_receiver) = mpsc::unbounded_channel();
        let (wal_sender, wal_receiver) = mpsc::unbounded_channel();
        let (summary_task_sender, summary_task_receiver) = mpsc::unbounded_channel();
        let (close_sender, _close_receiver) = broadcast::channel(1);
        let (version_set, summary) =
            Self::recover_summary(shared_options.clone(), flush_task_sender.clone()).await;
        let wal_cfg = shared_options.wal.clone();
        let core = Self {
            version_set,
            global_ctx: summary.global_context(),
            runtime,
            wal_sender,
            options: shared_options,
            flush_task_sender: flush_task_sender.clone(),
            compact_task_sender: compact_task_sender.clone(),
            summary_task_sender: summary_task_sender.clone(),
            close_sender,
        };

        let wal_manager = core.recover_wal().await;
        core.run_wal_job(wal_manager, wal_receiver);
        core.run_flush_job(
            flush_task_receiver,
            summary.global_context(),
            summary.version_set(),
            summary_task_sender.clone(),
            compact_task_sender.clone(),
        );
        core.run_compact_job(
            compact_task_receiver,
            summary.global_context(),
            summary.version_set(),
            summary_task_sender.clone(),
        );
        core.run_summary_job(summary, summary_task_receiver);
        Ok(core)
    }

    pub async fn close(&self) {
        let (tx, mut rx) = mpsc::unbounded_channel();
        if let Err(e) = self.close_sender.send(tx) {
            error!("Failed to broadcast close signal: {:?}", e);
        }
        while let Some(_x) = rx.recv().await {
            continue;
        }
        info!("TsKv closed");
    }

    async fn recover_summary(
        opt: Arc<Options>,
        flush_task_sender: UnboundedSender<FlushReq>,
    ) -> (Arc<RwLock<VersionSet>>, Summary) {
        let summary_dir = opt.storage.summary_dir();
        if !file_manager::try_exists(&summary_dir) {
            std::fs::create_dir_all(&summary_dir)
                .context(error::IOSnafu)
                .unwrap();
        }
        let summary_file = file_utils::make_summary_file(&summary_dir, 0);
        let summary = if file_manager::try_exists(&summary_file) {
            Summary::recover(opt.clone(), flush_task_sender)
                .await
                .unwrap()
        } else {
            Summary::new(opt.clone(), flush_task_sender).await.unwrap()
        };
        let version_set = summary.version_set();

        (version_set, summary)
    }

    async fn recover_wal(&self) -> WalManager {
        let wal_manager = WalManager::new(self.options.wal.clone()).await;

        wal_manager
            .recover(self, self.global_ctx.clone())
            .await
            .unwrap();

        wal_manager
    }

<<<<<<< HEAD
    // pub fn read_point(
    //     &self,
    //     db: &str,
    //     time_range: &TimeRange,
    //     field_id: FieldId,
    // ) -> Vec<DataBlock> {
    //     let version = {
    //         let version_set = self.version_set.read();
    //         if let Some(tsf) = version_set.get_tsfamily_by_name(db) {
    //             tsf.read().super_version()
    //         } else {
    //             warn!("ts_family with db name '{}' not found.", db);
    //             return vec![];
    //         }
    //     };

    //     let mut data = vec![];
    //     // get data from memcache
    //     if let Some(mem_entry) = version.caches.mut_cache.read().get(&field_id) {
    //         data.append(&mut mem_entry.read().read_cell(time_range));
    //     }

    //     // get data from im_memcache
    //     for mem_cache in version.caches.immut_cache.iter() {
    //         if mem_cache.read().flushed {
    //             continue;
    //         }
    //         if let Some(mem_entry) = mem_cache.read().get(&field_id) {
    //             data.append(&mut mem_entry.read().read_cell(time_range));
    //         }
    //     }

    //     // get data from levelinfo
    //     for level_info in version.version.levels_info.iter() {
    //         if level_info.level == 0 {
    //             continue;
    //         }
    //         data.append(&mut level_info.read_column_file(
    //             version.ts_family_id,
    //             field_id,
    //             time_range,
    //         ).await);
    //     }

    //     // get data from delta
    //     let level_info = version.version.levels_info();
    //     data.append(&mut level_info[0].read_column_file(
    //         version.ts_family_id,
    //         field_id,
    //         time_range,
    //     ).await);

    //     data
    // }

=======
>>>>>>> 132f6fab
    fn run_wal_job(&self, mut wal_manager: WalManager, mut receiver: UnboundedReceiver<WalTask>) {
        warn!("job 'WAL' starting.");
        let mut close_receiver = self.close_sender.subscribe();
        let f = async move {
            loop {
                tokio::select! {
                    wal_task = receiver.recv() => {
                        match wal_task {
                            Some(WalTask::Write { points, cb }) => {
                                // write wal
                                let ret = wal_manager.write(WalEntryType::Write, points).await;
                                let send_ret = cb.send(ret);
                                match send_ret {
                                    Ok(wal_result) => {}
                                    Err(err) => {
                                        warn!("send WAL write result failed.")
                                    }
                                }
                            }
                            _ => {
                                break;
                            }
                        }
                    }
                    close_task = close_receiver.recv() => {
                        info!("job 'WAL' closing.");
                        if let Err(e) = wal_manager.close().await {
                            error!("Failed to close wal: {:?}", e);
                        }
                        info!("job 'WAL' closed.");
                        if let Ok(tx) = close_task {
                            if let Err(e) = tx.send(()) {
                                error!("Failed to send wal closed signal: {:?}", e);
                            }
                        }
                        break;
                    }
                }
            }
        };
        self.runtime.spawn(f);
        info!("job 'WAL' started.");
    }

    fn run_flush_job(
        &self,
        mut receiver: UnboundedReceiver<FlushReq>,
        ctx: Arc<GlobalContext>,
        version_set: Arc<RwLock<VersionSet>>,
        summary_task_sender: UnboundedSender<SummaryTask>,
        compact_task_sender: UnboundedSender<TseriesFamilyId>,
    ) {
        let f = async move {
            while let Some(x) = receiver.recv().await {
                run_flush_memtable_job(
                    x,
                    ctx.clone(),
                    version_set.clone(),
                    summary_task_sender.clone(),
                    compact_task_sender.clone(),
                )
                .await
                .unwrap()
            }
        };
        self.runtime.spawn(f);
        info!("Flush task handler started");
    }

    fn run_compact_job(
        &self,
        mut receiver: UnboundedReceiver<TseriesFamilyId>,
        ctx: Arc<GlobalContext>,
        version_set: Arc<RwLock<VersionSet>>,
        summary_task_sender: UnboundedSender<SummaryTask>,
    ) {
        self.runtime.spawn(async move {
            while let Some(ts_family_id) = receiver.recv().await {
                if let Some(tsf) = version_set.read().get_tsfamily_by_tf_id(ts_family_id) {
                    info!("Starting compaction on ts_family {}", ts_family_id);
                    let start = Instant::now();
                    let req = tsf.read().pick_compaction();
                    if let Some(compact_req) = req {
                        let database = compact_req.database.clone();
                        let compact_ts_family = compact_req.ts_family_id;
                        let out_level = compact_req.out_level;
                        match compaction::run_compaction_job(compact_req, ctx.clone()).await {
                            Ok(Some(version_edit)) => {
                                incr_compaction_success();
                                let (summary_tx, summary_rx) = oneshot::channel();
                                let ret = summary_task_sender.send(SummaryTask {
                                    edits: vec![version_edit],
                                    cb: summary_tx,
                                });
                                sample_tskv_compaction_duration(
                                    database.as_str(),
                                    compact_ts_family.to_string().as_str(),
                                    out_level.to_string().as_str(),
                                    start.elapsed().as_secs_f64(),
                                )
                                // TODO Handle summary result using summary_rx.
                            }
                            Ok(None) => {
                                info!("There is nothing to compact.");
                            }
                            Err(e) => {
                                incr_compaction_failed();
                                error!("Compaction job failed: {}", e);
                            }
                        }
                    }
                }
            }
        });
    }

    fn run_summary_job(
        &self,
        summary: Summary,
        mut summary_task_receiver: UnboundedReceiver<SummaryTask>,
    ) {
        let f = async move {
            let mut summary_processor = SummaryProcessor::new(Box::new(summary));
            while let Some(x) = summary_task_receiver.recv().await {
                debug!("Apply Summary task");
                summary_processor.batch(x);
                summary_processor.apply().await;
            }
        };
        self.runtime.spawn(f);
        info!("Summary task handler started");
    }

    // fn run_timer_job(&self, pub_sender: Sender<()>) {
    //     let f = async move {
    //         let interval = Duration::from_secs(1);
    //         let ticker = crossbeam_channel::tick(interval);
    //         loop {
    //             ticker.recv().unwrap();
    //             let _ = pub_sender.send(());
    //         }
    //     };
    //     self.runtime.spawn(f);
    // }

    // pub async fn query(&self, _opt: QueryOption) -> Result<Option<Entry>> {
    //     Ok(None)
    // }

    // Compact TSM files in database into bigger TSM files.
    pub async fn compact(&self, database: &str) {
        let db = self.version_set.read().get_db(database);
        if let Some(db) = db {
            // TODO: stop current and prevent next flush and compaction.
            let read_db = db.read();
            for (ts_family_id, ts_family) in read_db.ts_families() {
                let req = ts_family.read().pick_compaction();
                if let Some(compact_req) = req {
                    match compaction::run_compaction_job(compact_req, self.global_ctx.clone()).await
                    {
                        Ok(Some(version_edit)) => {
                            let (summary_tx, summary_rx) = oneshot::channel();
                            let ret = self.summary_task_sender.send(SummaryTask {
                                edits: vec![version_edit],
                                cb: summary_tx,
                            });

                            // let _ = summary_rx.await;
                        }
                        Ok(None) => {
                            info!("There is nothing to compact.");
                        }
                        Err(e) => {
                            error!("Compaction job failed: {}", e);
                        }
                    }
                }
            }
        }
    }
}

#[async_trait::async_trait]
impl Engine for TsKv {
    async fn write(&self, write_batch: WritePointsRpcRequest) -> Result<WritePointsRpcResponse> {
        let points = Arc::new(write_batch.points);
        let fb_points = flatbuffers::root::<fb_models::Points>(&points)
            .context(error::InvalidFlatbufferSnafu)?;

        let db_name = String::from_utf8(fb_points.database().unwrap().to_vec())
            .map_err(|err| Error::ErrCharacterSet)?;

        let db_warp = self.version_set.read().get_db(&db_name);
        let db = match db_warp {
            Some(database) => database,
            None => self
                .version_set
                .write()
                .create_db(DatabaseSchema::new(&db_name)),
        };
        let write_group = db.read().build_write_group(fb_points.points().unwrap())?;

        let mut seq = 0;
        if self.options.wal.enabled {
            let (cb, rx) = oneshot::channel();
            let mut enc_points = Vec::new();
            let coder = get_str_codec(Encoding::Snappy);
            coder
                .encode(&[&points], &mut enc_points)
                .map_err(|_| Error::Send)?;
            self.wal_sender
                .send(WalTask::Write {
                    cb,
                    points: Arc::new(enc_points),
                })
                .map_err(|err| Error::Send)?;
            seq = rx.await.context(error::ReceiveSnafu)??.0;
        }

        let opt_tsf = db.read().get_tsfamily_random();
        let tsf = match opt_tsf {
            Some(v) => v,
            None => db.write().add_tsfamily(
                0,
                seq,
                self.global_ctx.file_id_next(),
                self.summary_task_sender.clone(),
                self.flush_task_sender.clone(),
            ),
        };

        tsf.read().put_points(seq, write_group);
        tsf.write().check_to_flush();
        Ok(WritePointsRpcResponse {
            version: 1,
            points: vec![],
        })
    }

    async fn write_from_wal(
        &self,
        write_batch: WritePointsRpcRequest,
        seq: u64,
    ) -> Result<WritePointsRpcResponse> {
        let points = Arc::new(write_batch.points);
        let fb_points = flatbuffers::root::<fb_models::Points>(&points)
            .context(error::InvalidFlatbufferSnafu)?;

        let db_name = String::from_utf8(fb_points.database().unwrap().to_vec())
            .map_err(|err| Error::ErrCharacterSet)?;

        let db = self
            .version_set
            .write()
            .create_db(DatabaseSchema::new(&db_name));

        let write_group = db.read().build_write_group(fb_points.points().unwrap())?;

        let opt_tsf = db.read().get_tsfamily_random();
        let tsf = match opt_tsf {
            Some(v) => v,
            None => db.write().add_tsfamily(
                0,
                seq,
                self.global_ctx.file_id_next(),
                self.summary_task_sender.clone(),
                self.flush_task_sender.clone(),
            ),
        };

        tsf.read().put_points(seq, write_group);

        return Ok(WritePointsRpcResponse {
            version: 1,
            points: vec![],
        });
    }

<<<<<<< HEAD
    // fn read(
    //     &self,
    //     db: &str,
    //     sids: Vec<SeriesId>,
    //     time_range: &TimeRange,
    //     fields: Vec<ColumnId>,
    // ) -> HashMap<SeriesId, HashMap<ColumnId, Vec<DataBlock>>> {
    //     // get data block
    //     let mut ans: HashMap<SeriesId, HashMap<ColumnId, Vec<DataBlock>>> = HashMap::new();
    //     for sid in sids {
    //         let sid_entry = ans.entry(sid).or_insert_with(HashMap::new);
    //         for sch_fid in fields.iter() {
    //             let field_id_entry = sid_entry.entry(*sch_fid).or_insert(vec![]);
    //             let fid = unite_id((*sch_fid).into(), sid);
    //             field_id_entry.append(&mut self.read_point(db, time_range, fid));
    //         }
    //     }

    //     // sort data block, max block size 1000
    //     let mut final_ans = HashMap::new();
    //     for (sid, map) in ans {
    //         let sid_entry = final_ans.entry(sid).or_insert_with(HashMap::new);
    //         for (sch_fid, blks) in map {
    //             let field_id_entry = sid_entry.entry(sch_fid).or_insert(vec![]);
    //             field_id_entry.append(&mut DataBlock::merge_blocks(blks, MAX_BLOCK_VALUES));
    //         }
    //     }

    //     final_ans
    // }

=======
>>>>>>> 132f6fab
    fn create_database(&self, schema: &DatabaseSchema) -> Result<()> {
        if self.version_set.read().db_exists(&schema.name) {
            return Err(Error::DatabaseAlreadyExists {
                database: schema.name.clone(),
            });
        }
        self.version_set.write().create_db(schema.clone());
        Ok(())
    }

    fn list_databases(&self) -> Result<Vec<String>> {
        let version_set = self.version_set.read();
        let dbs = version_set.get_all_db();

        let mut db = Vec::new();
        for (name, _) in dbs.iter() {
            db.push(name.clone())
        }

        Ok(db)
    }

    fn list_tables(&self, database: &str) -> Result<Vec<String>> {
        if let Some(db) = self.version_set.read().get_db(database) {
            Ok(db.read().get_index().list_tables())
        } else {
            error!("Database {}, not found", database);
            Err(Error::DatabaseNotFound {
                database: database.to_string(),
            })
        }
    }

    fn get_db_schema(&self, name: &str) -> Option<DatabaseSchema> {
        self.version_set.read().get_db_schema(name)
    }

    fn drop_database(&self, database: &str) -> Result<()> {
        let database = database.to_string();

        if let Some(db) = self.version_set.write().delete_db(&database) {
            let mut db_wlock = db.write();
            let ts_family_ids: Vec<TseriesFamilyId> = db_wlock
                .ts_families()
                .iter()
                .map(|(tsf_id, tsf)| *tsf_id)
                .collect();
            for ts_family_id in ts_family_ids {
                db_wlock.del_tsfamily(ts_family_id, self.summary_task_sender.clone());
            }
            index_manger(db_wlock.get_index().path())
                .write()
                .remove_db_index(&database);
        }

        let idx_dir = self.options.storage.index_dir(&database);
        if let Err(e) = std::fs::remove_dir_all(&idx_dir) {
            error!("Failed to remove dir '{}'", idx_dir.display());
        }
        let db_dir = self.options.storage.database_dir(&database);
        if let Err(e) = std::fs::remove_dir_all(&db_dir) {
            error!("Failed to remove dir '{}'", db_dir.display());
        }

        Ok(())
    }

    fn create_table(&self, schema: &TableSchema) -> Result<()> {
        if let Some(db) = self.version_set.write().get_db(&schema.db) {
            db.read()
                .get_index()
                .create_table(schema)
                .map_err(|e| {
                    error!("failed create database '{}'", e);
                    e
                })
                .context(IndexErrSnafu)
        } else {
            error!("Database {}, not found", schema.db);
            Err(Error::DatabaseNotFound {
                database: schema.db.clone(),
            })
        }
    }

    fn drop_table(&self, database: &str, table: &str) -> Result<()> {
        // TODO Create global DropTable flag for droping the same table at the same time.
        let version_set = self.version_set.clone();
        let database = database.to_string();
        let table = table.to_string();
        self.runtime
            .block_on(database::delete_table_async(database, table, version_set))?;
        Ok(())
    }

    fn delete_series(
        &self,
        database: &str,
        series_ids: &[SeriesId],
        field_ids: &[FieldId],
        time_range: &TimeRange,
    ) -> Result<()> {
        let storage_field_ids: Vec<u64> = series_ids
            .iter()
            .flat_map(|sid| field_ids.iter().map(|fid| unite_id(*fid, *sid)))
            .collect();
        let res = self.version_set.read().get_db(database);
        if let Some(db) = res {
            let readable_db = db.read();
            for (ts_family_id, ts_family) in readable_db.ts_families() {
                // TODO Cancel current and prevent next flush or compaction in TseriesFamily provisionally.
                ts_family
                    .write()
                    .delete_cache(&storage_field_ids, time_range);
                let version = ts_family.read().super_version();
                for column_file in version.version.column_files(&storage_field_ids, time_range) {
                    self.runtime
                        .block_on(column_file.add_tombstone(&storage_field_ids, time_range))?;
                }
            }
        };
        Ok(())
    }

    fn get_table_schema(&self, name: &str, tab: &str) -> Result<Option<TableSchema>> {
        if let Some(db) = self.version_set.read().get_db(name) {
            let val = db
                .read()
                .get_table_schema(tab)
                .context(error::IndexErrSnafu)?;
            return Ok(val);
        }

        Ok(None)
    }

    fn get_series_id_list(&self, name: &str, tab: &str, tags: &[Tag]) -> IndexResult<Vec<u64>> {
        if let Some(db) = self.version_set.read().get_db(name) {
            return db.read().get_index().get_series_id_list(tab, tags);
        }

        Ok(vec![])
    }

    fn get_series_id_by_filter(
        &self,
        name: &str,
        tab: &str,
        filter: &ColumnDomains<String>,
    ) -> IndexResult<Vec<u64>> {
        let result = if let Some(db) = self.version_set.read().get_db(name) {
            if filter.is_all() {
                // Match all records
                debug!("pushed tags filter is All.");
                db.read().get_index().get_series_id_list(tab, &[])
            } else if filter.is_none() {
                // Does not match any record, return null
                debug!("pushed tags filter is None.");
                Ok(vec![])
            } else {
                // No error will be reported here
                debug!("pushed tags filter is {:?}.", filter);
                let domains = unsafe { filter.domains_unsafe() };
                db.read()
                    .get_index()
                    .get_series_ids_by_domains(tab, domains)
            }
        } else {
            Ok(vec![])
        };

        result
    }

    fn get_series_key(&self, name: &str, sid: u64) -> IndexResult<Option<SeriesKey>> {
        if let Some(db) = self.version_set.read().get_db(name) {
            return db.read().get_series_key(sid);
        }

        Ok(None)
    }

    fn get_db_version(&self, db: &str) -> Result<Option<Arc<SuperVersion>>> {
        let version_set = self.version_set.read();
        if !version_set.db_exists(db) {
            return Err(Error::DatabaseNotFound {
                database: db.to_string(),
            });
        }
        if let Some(tsf) = version_set.get_tsfamily_by_name(db) {
            Ok(Some(tsf.read().super_version()))
        } else {
            warn!("ts_family with db name '{}' not found.", db);
            Ok(None)
        }
    }
}

#[cfg(test)]
mod test {
    use config::get_config;
    use flatbuffers::{FlatBufferBuilder, WIPOffset};
    use models::utils::now_timestamp;
    use models::{ColumnId, InMemPoint, SeriesId, SeriesKey, Timestamp};
    use protos::{models::Points, models_helper};
    use std::collections::HashMap;
    use std::sync::{atomic, Arc};
    use tokio::runtime::{self, Runtime};

    use crate::{engine::Engine, error, tsm::DataBlock, Options, TimeRange, TsKv};
    use std::sync::atomic::{AtomicI64, Ordering};
    use tokio::sync::watch;

    #[tokio::test]
    #[ignore]
    async fn test_compact() {
        trace::init_default_global_tracing("tskv_log", "tskv.log", "info");
        let config = get_config("/tmp/test/config/config.toml");
        let opt = Options::from(&config);
        let tskv = TsKv::open(opt, Arc::new(Runtime::new().unwrap()))
            .await
            .unwrap();
        tskv.compact("public").await;
    }
<<<<<<< HEAD

    async fn prepare(tskv: &TsKv, database: &str, table: &str, time_range: &TimeRange) {
        let mut fbb = FlatBufferBuilder::new();
        let points = models_helper::create_random_points_with_delta(&mut fbb, 10);
        fbb.finish(points, None);
        let points_data = fbb.finished_data();

        let write_batch = protos::kv_service::WritePointsRpcRequest {
            version: 1,
            points: points_data.to_vec(),
        };
        tskv.write(write_batch).await.unwrap();

        {
            let table_schema = tskv.get_table_schema(database, table).unwrap().unwrap();
            let series_ids = tskv.get_series_id_list(database, table, &[]).unwrap();

            let field_ids: Vec<ColumnId> = table_schema.columns().iter().map(|f| f.id).collect();
            // let result: HashMap<SeriesId, HashMap<ColumnId, Vec<DataBlock>>> =
            // tskv.read(database, series_ids, time_range, field_ids);
            // println!("Result items: {}", result.len());
        }
    }
    #[test]
    #[ignore]
    fn test_drop_table_database() {
        let base_dir = "/tmp/test/tskv/drop_table".to_string();
        let _ = std::fs::remove_dir_all(&base_dir);
        trace::init_default_global_tracing("tskv_log", "tskv.log", "debug");

        let runtime = Arc::new(
            runtime::Builder::new_multi_thread()
                .enable_all()
                .build()
                .unwrap(),
        );

        runtime.clone().block_on(async move {
            let mut config = get_config("../config/config.toml").clone();
            config.storage.path = base_dir;
            // TODO Add test case for `max_buffer_size = 0`.
            // config.cache.max_buffer_size = 0;
            let opt = Options::from(&config);
            let tskv = TsKv::open(opt, runtime).await.unwrap();

            let database = "db";
            let table = "table";
            let time_range = TimeRange::new(i64::MIN, i64::MAX);

            prepare(&tskv, database, table, &time_range).await;

            tskv.drop_table(database, table).unwrap();

            {
                let table_schema = tskv.get_table_schema(database, table).unwrap();
                assert!(table_schema.is_none());

                let series_ids = tskv.get_series_id_list(database, table, &[]).unwrap();
                assert!(series_ids.is_empty());
            }

            tskv.drop_database(database).unwrap();

            {
                let db = tskv.version_set.read().get_db(database);
                assert!(db.is_none());

                let table_schema = tskv.get_table_schema(database, table).unwrap();
                assert!(table_schema.is_none());

                let series_ids = tskv.get_series_id_list(database, table, &[]).unwrap();
                assert!(series_ids.is_empty());
            }
        });
    }
=======
>>>>>>> 132f6fab
}<|MERGE_RESOLUTION|>--- conflicted
+++ resolved
@@ -161,64 +161,6 @@
         wal_manager
     }
 
-<<<<<<< HEAD
-    // pub fn read_point(
-    //     &self,
-    //     db: &str,
-    //     time_range: &TimeRange,
-    //     field_id: FieldId,
-    // ) -> Vec<DataBlock> {
-    //     let version = {
-    //         let version_set = self.version_set.read();
-    //         if let Some(tsf) = version_set.get_tsfamily_by_name(db) {
-    //             tsf.read().super_version()
-    //         } else {
-    //             warn!("ts_family with db name '{}' not found.", db);
-    //             return vec![];
-    //         }
-    //     };
-
-    //     let mut data = vec![];
-    //     // get data from memcache
-    //     if let Some(mem_entry) = version.caches.mut_cache.read().get(&field_id) {
-    //         data.append(&mut mem_entry.read().read_cell(time_range));
-    //     }
-
-    //     // get data from im_memcache
-    //     for mem_cache in version.caches.immut_cache.iter() {
-    //         if mem_cache.read().flushed {
-    //             continue;
-    //         }
-    //         if let Some(mem_entry) = mem_cache.read().get(&field_id) {
-    //             data.append(&mut mem_entry.read().read_cell(time_range));
-    //         }
-    //     }
-
-    //     // get data from levelinfo
-    //     for level_info in version.version.levels_info.iter() {
-    //         if level_info.level == 0 {
-    //             continue;
-    //         }
-    //         data.append(&mut level_info.read_column_file(
-    //             version.ts_family_id,
-    //             field_id,
-    //             time_range,
-    //         ).await);
-    //     }
-
-    //     // get data from delta
-    //     let level_info = version.version.levels_info();
-    //     data.append(&mut level_info[0].read_column_file(
-    //         version.ts_family_id,
-    //         field_id,
-    //         time_range,
-    //     ).await);
-
-    //     data
-    // }
-
-=======
->>>>>>> 132f6fab
     fn run_wal_job(&self, mut wal_manager: WalManager, mut receiver: UnboundedReceiver<WalTask>) {
         warn!("job 'WAL' starting.");
         let mut close_receiver = self.close_sender.subscribe();
@@ -497,40 +439,6 @@
         });
     }
 
-<<<<<<< HEAD
-    // fn read(
-    //     &self,
-    //     db: &str,
-    //     sids: Vec<SeriesId>,
-    //     time_range: &TimeRange,
-    //     fields: Vec<ColumnId>,
-    // ) -> HashMap<SeriesId, HashMap<ColumnId, Vec<DataBlock>>> {
-    //     // get data block
-    //     let mut ans: HashMap<SeriesId, HashMap<ColumnId, Vec<DataBlock>>> = HashMap::new();
-    //     for sid in sids {
-    //         let sid_entry = ans.entry(sid).or_insert_with(HashMap::new);
-    //         for sch_fid in fields.iter() {
-    //             let field_id_entry = sid_entry.entry(*sch_fid).or_insert(vec![]);
-    //             let fid = unite_id((*sch_fid).into(), sid);
-    //             field_id_entry.append(&mut self.read_point(db, time_range, fid));
-    //         }
-    //     }
-
-    //     // sort data block, max block size 1000
-    //     let mut final_ans = HashMap::new();
-    //     for (sid, map) in ans {
-    //         let sid_entry = final_ans.entry(sid).or_insert_with(HashMap::new);
-    //         for (sch_fid, blks) in map {
-    //             let field_id_entry = sid_entry.entry(sch_fid).or_insert(vec![]);
-    //             field_id_entry.append(&mut DataBlock::merge_blocks(blks, MAX_BLOCK_VALUES));
-    //         }
-    //     }
-
-    //     final_ans
-    // }
-
-=======
->>>>>>> 132f6fab
     fn create_database(&self, schema: &DatabaseSchema) -> Result<()> {
         if self.version_set.read().db_exists(&schema.name) {
             return Err(Error::DatabaseAlreadyExists {
@@ -755,7 +663,6 @@
             .unwrap();
         tskv.compact("public").await;
     }
-<<<<<<< HEAD
 
     async fn prepare(tskv: &TsKv, database: &str, table: &str, time_range: &TimeRange) {
         let mut fbb = FlatBufferBuilder::new();
@@ -831,6 +738,4 @@
             }
         });
     }
-=======
->>>>>>> 132f6fab
 }