use fmt::Debug;
use std::borrow::Borrow;
use std::collections::HashSet;
use std::fmt;
use std::hash::Hash;
use std::mem::size_of;
use std::ops::{BitAnd, BitOr, Bound, Index, RangeBounds};
use std::path::{self, Path, PathBuf};
use std::string::FromUtf8Error;
use std::{collections::HashMap, sync::Arc};

use bytes::BufMut;
use chrono::format::format;
use datafusion::prelude::Column;
use datafusion::scalar::ScalarValue;
use lazy_static::__Deref;
use models::predicate::domain::{utf8_from, Domain, Marker, Range, ValueEntry};
use once_cell::sync::OnceCell;
use parking_lot::RwLock;
use sled::Error;
use snafu::ResultExt;

use config::Config;
use datafusion::arrow::datatypes::{DataType, ToByteSlice};
use datafusion::parquet::data_type::AsBytes;
use models::codec::Encoding;
use models::{
    tag::TagFromParts, utils, ColumnId, FieldId, FieldInfo, SeriesId, SeriesKey, Tag, ValueType,
};
use protos::models::Point;
use trace::{debug, error, info, warn};

use super::binlog::*;
use super::*;
use super::{errors, IndexEngine, IndexError, IndexResult};

use crate::file_system::file_manager;
use crate::Error::IndexErr;
use crate::{byte_utils, file_utils};

const SERIES_ID_PREFIX: &str = "_id_";
const SERIES_KEY_PREFIX: &str = "_key_";
const AUTO_INCR_ID_KEY: &str = "_auto_incr_id";

pub struct TSIndex {
    path: PathBuf,
    incr_id: u32,

    write_count: u32,

    binlog: IndexBinlog,
    storage: IndexEngine,
}

impl TSIndex {
    pub async fn new(path: impl AsRef<Path>) -> IndexResult<Self> {
        let path = path.as_ref();

        let binlog = IndexBinlog::new(path).await?;
        let storage = IndexEngine::new(path)?;

        let incr_id = match storage.get(AUTO_INCR_ID_KEY.as_bytes())? {
            Some(data) => byte_utils::decode_be_u32(&data),
            None => 0,
        };

        let mut ts_index = Self {
            binlog,
            storage,
            incr_id,
            write_count: 0,
            path: path.into(),
        };

        ts_index.recover().await?;
        info!("index {:?} incr id start at:{}", path, ts_index.incr_id);

        Ok(ts_index)
    }

    pub async fn recover(&mut self) -> IndexResult<()> {
        let path = self.path.clone();
        let files = file_manager::list_file_names(&path);
        for filename in files.iter() {
            if let Ok(file_id) = file_utils::get_index_binlog_file_id(filename) {
                let tmp_file = BinlogWriter::open(file_id, path.join(filename)).await?;
                let mut reader_file = BinlogReader::new(file_id, tmp_file.file.into()).await?;

                info!("index recover file: {:?}", path.join(filename));
                self.recover_from_file(&mut reader_file).await?;
            }
        }

        Ok(())
    }

    async fn recover_from_file(&mut self, reader_file: &mut BinlogReader) -> IndexResult<()> {
        loop {
            if reader_file.read_over() {
                break;
            }

            if let Some(block) = reader_file.next_block().await {
                if block.data_len > 0 {
                    // add series
                    let series_key = SeriesKey::decode(&block.data)
                        .map_err(|e| IndexError::DecodeSeriesKey { msg: e.to_string() })?;

                    let id = block.series_id;
                    let key_buf = encode_series_key(series_key.table(), series_key.tags());
                    self.storage.set(&key_buf, &id.to_be_bytes())?;
                    self.storage.set(&encode_series_id_key(id), &block.data)?;
                    for tag in series_key.tags() {
                        let key =
                            encode_inverted_index_key(series_key.table(), &tag.key, &tag.value);
                        self.storage.modify(&key, id, true)?;
                    }

                    self.incr_id = block.series_id;
                } else {
                    // delete series
                    self.del_series_id_from_engine(block.series_id)?;
                }
            }
        }

        let id_bytes = self.incr_id.to_be_bytes();
        self.storage.set(AUTO_INCR_ID_KEY.as_bytes(), &id_bytes)?;
        self.storage.flush()?;
        reader_file.advance_read_offset(0).await?;

        Ok(())
    }

    async fn check_to_flush(&mut self, force: bool) -> IndexResult<()> {
        self.write_count += 1;
        if !force && self.write_count < 10000 {
            return Ok(());
        }

        let id_bytes = self.incr_id.to_be_bytes();
        self.storage.set(AUTO_INCR_ID_KEY.as_bytes(), &id_bytes)?;
        self.storage.flush()?;
        self.binlog.advance_write_offset(0).await?;

        let log_dir = self.path.clone();
        let files = file_manager::list_file_names(&log_dir);
        for filename in files.iter() {
            if let Ok(file_id) = file_utils::get_index_binlog_file_id(filename) {
                if self.binlog.current_write_file_id() != file_id {
                    let _ = std::fs::remove_file(log_dir.join(filename));
                }
            }
        }

        self.write_count = 0;

        Ok(())
    }

    pub fn get_series_id(&self, series_key: &SeriesKey) -> IndexResult<Option<u32>> {
        //is exist
        let key_buf = encode_series_key(series_key.table(), series_key.tags());
        if let Some(val) = self.storage.get(&key_buf)? {
            return Ok(Some(byte_utils::decode_be_u32(&val)));
        }

        Ok(None)
    }

    pub async fn add_series_if_not_exists(
        &mut self,
        series_key: &mut SeriesKey,
    ) -> IndexResult<u32> {
        //is already exist
        let key_buf = encode_series_key(series_key.table(), series_key.tags());
        if let Some(val) = self.storage.get(&key_buf)? {
            return Ok(byte_utils::decode_be_u32(&val));
        }

        // generate series id
        let id = self.incr_id();
        series_key.set_id(id);

        // first write binlog
        let encode = series_key.encode();
        let block = SeriesKeyBlock {
            ts: utils::now_timestamp(),
            series_id: id,
            data_len: encode.len() as u32,
            data: encode.clone(),
        };
        self.binlog.write(&block).await?;

        // then store forward index and inverted index
        self.storage.set(&key_buf, &id.to_be_bytes())?;
        self.storage.set(&encode_series_id_key(id), &encode)?;
        for tag in series_key.tags() {
            let key = encode_inverted_index_key(series_key.table(), &tag.key, &tag.value);
            self.storage.modify(&key, id, true)?;
        }

        let _ = self.check_to_flush(false).await;

        Ok(id)
    }

    pub fn get_series_key(&self, sid: u32) -> IndexResult<Option<SeriesKey>> {
        if let Some(res) = self.storage.get(&encode_series_id_key(sid))? {
            let key = SeriesKey::decode(&res)
                .map_err(|e| IndexError::DecodeSeriesKey { msg: e.to_string() })?;

            return Ok(Some(key));
        }

        Ok(None)
    }

    pub async fn del_series_info(&mut self, sid: u32) -> IndexResult<()> {
        // first write binlog
        let block = SeriesKeyBlock {
            ts: utils::now_timestamp(),
            series_id: sid,
            data_len: 0,
            data: vec![],
        };
        self.binlog.write(&block).await?;

        // then delete forward index and inverted index
        self.del_series_id_from_engine(sid)?;

        let _ = self.check_to_flush(false).await;

        Ok(())
    }

    fn del_series_id_from_engine(&mut self, sid: u32) -> IndexResult<()> {
        let series_key = self.get_series_key(sid)?;
        let _ = self.storage.delete(&encode_series_id_key(sid));
        if let Some(series_key) = series_key {
            let key_buf = encode_series_key(series_key.table(), series_key.tags());
            let _ = self.storage.delete(&key_buf);
            for tag in series_key.tags() {
                let key = encode_inverted_index_key(series_key.table(), &tag.key, &tag.value);
                self.storage.modify(&key, sid, false)?;
            }
        }

        Ok(())
    }

    pub fn get_series_ids_by_domains(
        &self,
        tab: &str,
        tag_domains: &HashMap<String, Domain>,
    ) -> IndexResult<Vec<u32>> {
        debug!("pushed tags: {:?}", tag_domains);

        let mut series_ids = Vec::with_capacity(tag_domains.len());
        for (idx, (tag_key, v)) in tag_domains.iter().enumerate() {
            series_ids.push(self.get_series_ids_by_domain(tab, tag_key, v)?);
        }

        debug!("filter scan all series_ids: {:?}", series_ids);

        let bitmap = series_ids
            .into_iter()
            .reduce(|p, c| p.bitand(c))
            .unwrap_or_default();

        let mut result = Vec::with_capacity(bitmap.len() as usize);
        for id in bitmap.iter() {
            result.push(id);
        }

        Ok(result)
    }

    pub fn get_series_id_list(&self, tab: &str, tags: &[Tag]) -> IndexResult<Vec<u32>> {
        let bitmap = self.get_series_id_bitmap(tab, tags)?;

        let mut result = Vec::with_capacity(bitmap.len() as usize);
        for id in bitmap.iter() {
            result.push(id);
        }

        Ok(result)
    }

    pub fn get_series_id_bitmap(
        &self,
        tab: &str,
        tags: &[Tag],
    ) -> IndexResult<roaring::RoaringBitmap> {
        let mut bitmap = roaring::RoaringBitmap::new();
        if tags.is_empty() {
            let prefix = format!("{}.", tab);
            let it = self.storage.prefix(prefix.as_bytes())?;
            for val in it {
                let val = val.map_err(|e| IndexError::IndexStroage { msg: e.to_string() })?;
                let data = self.storage.load(&val.1)?;

                let rb = roaring::RoaringBitmap::deserialize_from(&*data)
                    .map_err(|e| IndexError::RoaringBitmap { msg: e.to_string() })?;

                bitmap = bitmap.bitor(rb);
            }
        } else {
            let key = encode_inverted_index_key(tab, &tags[0].key, &tags[0].value);
            if let Some(data) = self.storage.get(&key)? {
                bitmap = roaring::RoaringBitmap::deserialize_from(&*data)
                    .map_err(|e| IndexError::RoaringBitmap { msg: e.to_string() })?;
            }

            for tag in &tags[1..] {
                let key = encode_inverted_index_key(tab, &tag.key, &tag.value);
                if let Some(data) = self.storage.get(&key)? {
                    let rb = roaring::RoaringBitmap::deserialize_from(&*data)
                        .map_err(|e| IndexError::RoaringBitmap { msg: e.to_string() })?;
                    bitmap = bitmap.bitand(rb);
                } else {
                    return Ok(roaring::RoaringBitmap::new());
                }
            }
        }

        Ok(bitmap)
    }

    pub fn get_series_ids_by_domain(
        &self,
        tab: &str,
        tag_key: &str,
        v: &Domain,
    ) -> IndexResult<roaring::RoaringBitmap> {
        let mut bitmap = roaring::RoaringBitmap::new();

        match v {
            Domain::Range(range_set) => {
                for (_, range) in range_set.low_indexed_ranges().into_iter() {
                    let key_range = filter_range_to_index_key_range(tab, tag_key, range);
                    let (is_equal, equal_key) = is_equal_value(&key_range);
                    if is_equal {
                        if let Some(data) = self.storage.get(&equal_key)? {
                            let rb = roaring::RoaringBitmap::deserialize_from(&*data)
                                .map_err(|e| IndexError::RoaringBitmap { msg: e.to_string() })?;
                            bitmap = bitmap.bitor(rb);
                        };

                        continue;
                    }

                    // Search the sid list corresponding to qualified tags in the range
                    let iter = self.storage.range(key_range);
                    for item in iter {
                        let item = item?;
                        let data = self.storage.load(&item.1)?;
                        let rb = roaring::RoaringBitmap::deserialize_from(&*data)
                            .map_err(|e| IndexError::RoaringBitmap { msg: e.to_string() })?;

                        bitmap = bitmap.bitor(rb);
                    }
                }
            }
            Domain::Equtable(val) => {
                if val.is_white_list() {
                    // Contains the given value
                    for entry in val.entries().into_iter() {
                        let index_key = tag_value_to_index_key(tab, tag_key, entry.value());

                        if let Some(data) = self.storage.get(&index_key)? {
                            let rb = roaring::RoaringBitmap::deserialize_from(&*data)
                                .map_err(|e| IndexError::RoaringBitmap { msg: e.to_string() })?;
                            bitmap = bitmap.bitor(rb);
                        };
                    }
                } else {
                    // Does not contain a given value, that is, a value other than a given value
                    // TODO will not deal with this situation for the time being
                    bitmap = self.get_series_id_bitmap(tab, &[])?;
                }
            }
            Domain::None => {
                // Normally, it will not go here unless no judgment is made at the ColumnDomains level
                // If you go here, you will directly return an empty series, because the tag condition in the map is' and '
                return Ok(roaring::RoaringBitmap::new());
            }
            Domain::All => {
                // Normally, it will not go here unless no judgment is made at the ColumnDomains level
                // The current tag is not filtered, all series are obtained, and the next tag is processed
                bitmap = self.get_series_id_bitmap(tab, &[])?;
            }
        };

        Ok(bitmap)
    }

    pub fn incr_id(&mut self) -> u32 {
        self.incr_id += 1;

        self.incr_id
    }

    pub fn path(&self) -> PathBuf {
        self.path.clone()
    }

    pub async fn flush(&mut self) -> IndexResult<()> {
        self.check_to_flush(true).await?;

        Ok(())
    }
}

impl Debug for TSIndex {
    fn fmt(&self, f: &mut fmt::Formatter<'_>) -> fmt::Result {
        Ok(())
    }
}

pub fn is_equal_value(range: &impl RangeBounds<Vec<u8>>) -> (bool, Vec<u8>) {
    if let std::ops::Bound::Included(start) = range.start_bound() {
        if let std::ops::Bound::Included(end) = range.end_bound() {
            if start == end {
                return (true, start.clone());
            }
        }
    }

    (false, vec![])
}

pub fn filter_range_to_index_key_range(
    tab: &str,
    tag_key: &str,
    range: &Range,
) -> impl RangeBounds<Vec<u8>> {
    let start_bound = range.start_bound();
    let end_bound = range.end_bound();

    // Convert ScalarValue value to inverted index key
    let generate_index_key = |v: &ScalarValue| tag_value_to_index_key(tab, tag_key, v);

    // Convert the tag value in Bound to the inverted index key
    let translate_bound = |bound: Bound<&ScalarValue>, is_lower: bool| match bound {
        Bound::Unbounded => {
            let buf = if is_lower {
                encode_inverted_min_index_key(tab, tag_key.as_bytes())
            } else {
                encode_inverted_max_index_key(tab, tag_key.as_bytes())
            };
            Bound::Included(buf)
        }
        Bound::Included(v) => Bound::Included(generate_index_key(v)),
        Bound::Excluded(v) => Bound::Excluded(generate_index_key(v)),
    };

    (
        translate_bound(start_bound, true),
        translate_bound(end_bound, false),
    )
}

pub fn tag_value_to_index_key(tab: &str, tag_key: &str, v: &ScalarValue) -> Vec<u8> {
    // Tag can only be of string type
    assert_eq!(DataType::Utf8, v.get_datatype());

    // Convert a string to an inverted index key
    let generate_index_key = |tag_val| {
        let tag = Tag::from_parts(tag_key, tag_val);
        encode_inverted_index_key(tab, &tag.key, &tag.value)
    };

    unsafe { utf8_from(v).map(generate_index_key).unwrap_unchecked() }
}

pub fn encode_series_id_key(id: u32) -> Vec<u8> {
    let len = SERIES_ID_PREFIX.len() + 4;
    let mut buf = Vec::with_capacity(len);
    buf.extend_from_slice(SERIES_ID_PREFIX.as_bytes());
    buf.extend_from_slice(&id.to_be_bytes());

    buf
}

pub fn encode_inverted_max_index_key(tab: &str, tag_key: &[u8]) -> Vec<u8> {
    tab.as_bytes()
        .iter()
        .chain(".".as_bytes())
        .chain(tag_key)
        .chain(">".as_bytes())
        .cloned()
        .collect()
}

pub fn encode_inverted_min_index_key(tab: &str, tag_key: &[u8]) -> Vec<u8> {
    tab.as_bytes()
        .iter()
        .chain(".".as_bytes())
        .chain(tag_key)
        .chain("<".as_bytes())
        .cloned()
        .collect()
}

// tab.tag=val
pub fn encode_inverted_index_key(tab: &str, tag_key: &[u8], tag_val: &[u8]) -> Vec<u8> {
    tab.as_bytes()
        .iter()
        .chain(".".as_bytes())
        .chain(tag_key)
        .chain("=".as_bytes())
        .chain(tag_val)
        .cloned()
        .collect()
}

pub fn encode_series_key(tab: &str, tags: &[Tag]) -> Vec<u8> {
    let mut len = SERIES_KEY_PREFIX.len() + 2 + tab.len();
    for tag in tags.iter() {
        len += 2 + tag.key.len();
        len += 2 + tag.value.len();
    }

    let mut buf = Vec::with_capacity(len);
    buf.extend_from_slice(SERIES_KEY_PREFIX.as_bytes());
    buf.extend_from_slice(&(tab.len() as u16).to_be_bytes());
    buf.extend_from_slice(tab.as_bytes());
    for tag in tags.iter() {
        buf.extend_from_slice(&(tag.key.len() as u16).to_be_bytes());
        buf.extend_from_slice(&tag.key);

        buf.extend_from_slice(&(tag.value.len() as u16).to_be_bytes());
        buf.extend_from_slice(&tag.value);
    }

    buf
}

pub fn decode_series_id_list(data: &[u8]) -> IndexResult<Vec<u32>> {
    if data.len() % 4 != 0 {
        return Err(IndexError::DecodeSeriesIDList);
    }

    let count = data.len() / 4;
    let mut list: Vec<u32> = Vec::with_capacity(count);
    for i in 0..count {
        let id = byte_utils::decode_be_u32(&data[i * 4..]);
        list.push(id);
    }

    Ok(list)
}

pub fn encode_series_id_list(list: &[u32]) -> Vec<u8> {
    let mut data: Vec<u8> = Vec::with_capacity(list.len() * 4);
    for i in list {
        data.put_u32(*i);
    }

    data
}

#[cfg(test)]
mod test {
    use std::path::{Path, PathBuf};

    use datafusion::arrow::datatypes::{DataType, Field, Schema};
    use models::{schema::ExternalTableSchema, SeriesKey, Tag};

    use super::TSIndex;

    #[tokio::test]
    async fn test_index() {
<<<<<<< HEAD
        //trace::init_global_tracing("aaa_test_index", "test_logs.log", "info");

=======
>>>>>>> c6bfea96
        let mut series_key1 = SeriesKey {
            id: 0,
            db: "db_test".to_string(),
            table: "table_test".to_string(),

            tags: vec![
                Tag::new(b"loc".to_vec(), b"bj".to_vec()),
                Tag::new(b"host".to_vec(), b"h1".to_vec()),
            ],
        };

        let mut series_key2 = SeriesKey {
            id: 0,
            db: "db_test".to_string(),
            table: "table_test".to_string(),

            tags: vec![
                Tag::new(b"loc".to_vec(), b"bj".to_vec()),
                Tag::new(b"host".to_vec(), b"h2".to_vec()),
            ],
        };

        let mut series_key3 = SeriesKey {
            id: 0,
            db: "db_test".to_string(),
            table: "table_test".to_string(),

            tags: vec![
                Tag::new(b"loc".to_vec(), b"bj".to_vec()),
                Tag::new(b"host".to_vec(), b"h3".to_vec()),
            ],
        };

        let mut ts_index = TSIndex::new(PathBuf::from("/tmp/test".to_string()))
            .await
            .unwrap();

        let id = ts_index
            .add_series_if_not_exists(&mut series_key1)
            .await
            .unwrap();
        println!("series_key1 id: {}", id);

        let id = ts_index
            .add_series_if_not_exists(&mut series_key2)
            .await
            .unwrap();
        println!("series_key2 id: {}", id);

        let id = ts_index
            .add_series_if_not_exists(&mut series_key3)
            .await
            .unwrap();
        println!("series_key3 id: {}", id);

        // get ...
        let id = ts_index.get_series_id(&series_key1).unwrap();
        println!("get series_key1 id: {:?}", id);

        let list = ts_index
            .get_series_id_list("table_test", &[Tag::new(b"host".to_vec(), b"h2".to_vec())])
            .unwrap();
        println!("get series id list h2: {:?}", list);

        ts_index.del_series_info(1).await.unwrap();

        let list = ts_index.get_series_id_list("table_test", &[]).unwrap();
        println!("get series id list all table: {:?}", list);
    }

    #[test]
    fn test_serde() {
        let schema = Schema::new(vec![
            Field::new("name", DataType::Utf8, false),
            Field::new("address", DataType::Utf8, false),
            Field::new("priority", DataType::UInt8, false),
        ]);

        let schema = ExternalTableSchema {
            tenant: "cnosdb".to_string(),
            db: "hello".to_string(),
            name: "world".to_string(),
            file_compression_type: "test".to_string(),
            file_type: "1".to_string(),
            location: "2".to_string(),
            target_partitions: 3,
            table_partition_cols: vec!["4".to_string()],
            has_header: true,
            delimiter: 5,
            schema,
        };

        let ans_inter = serde_json::to_string(&schema).unwrap();
        let ans = serde_json::from_str::<ExternalTableSchema>(&ans_inter).unwrap();

        assert_eq!(ans, schema);
    }
}<|MERGE_RESOLUTION|>--- conflicted
+++ resolved
@@ -572,11 +572,6 @@
 
     #[tokio::test]
     async fn test_index() {
-<<<<<<< HEAD
-        //trace::init_global_tracing("aaa_test_index", "test_logs.log", "info");
-
-=======
->>>>>>> c6bfea96
         let mut series_key1 = SeriesKey {
             id: 0,
             db: "db_test".to_string(),
