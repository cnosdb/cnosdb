use std::{
    collections::{BTreeMap, HashMap},
    io::IoSlice,
    path::{Path, PathBuf},
};

use models::{FieldId, Timestamp, ValueType};
use protos::kv_service::FieldType;
use snafu::{ResultExt, Snafu};
use utils::{BkdrHasher, BloomFilter};

use crate::{
    error::{self, Error, Result},
    file_system::{file_manager, FileCursor, IFile},
    file_utils,
    tsm::{
        BlockEntry, BlockMeta, BlockMetaIterator, DataBlock, Index, IndexEntry, IndexMeta,
        BLOCK_META_SIZE, BLOOM_FILTER_BITS, INDEX_META_SIZE, MAX_BLOCK_VALUES,
    },
};

// A TSM file is composed for four sections: header, blocks, index and the footer.
//
// ┌────────┬────────────────────────────────────┬─────────────┬──────────────┐
// │ Header │               Blocks               │    Index    │    Footer    │
// │5 bytes │              N bytes               │   N bytes   │   8 bytes    │
// └────────┴────────────────────────────────────┴─────────────┴──────────────┘
//
// ┌───────────────────┐
// │      Header       │
// ├─────────┬─────────┤
// │  Magic  │ Version │
// │ 4 bytes │ 1 byte  │
// └─────────┴─────────┘
//
// ┌───────────────────────────────────────┐
// │               Blocks                  │
// ├───────────────────┬───────────────────┤
// │                Block                  │
// ├─────────┬─────────┼─────────┬─────────┼
// │  CRC    │ ts      │  CRC    │  value  │
// │ 4 bytes │ N bytes │ 4 bytes │ N bytes │
// └─────────┴─────────┴─────────┴─────────┴
//
// ┌───────────────────────────────────────────────────────────────────────────────┐
// │                               Index                                           │
// ├─────────┬──────┬───────┬─────────┬─────────┬────────┬────────┬────────┬───────┤
// │ fieldId │ Type │ Count │Min Time │Max Time │ count  │ Offset │  Size  │Valoff │
// │ 8 bytes │1 byte│2 bytes│ 8 bytes │ 8 bytes │4 bytes │8 bytes │8 bytes │8 bytes│
// └─────────┴──────┴───────┴─────────┴─────────┴────────┴────────┴────────┴───────┘
//
// ┌─────────────────────────┐
// │ Footer                  │
// ├───────────────┬─────────┤
// │ Bloom Filter  │Index Ofs│
// │ 8 bytes       │ 8 bytes │
// └───────────────┴─────────┘

const HEADER_LEN: u64 = 5;
const TSM_MAGIC: [u8; 4] = 0x01346613_u32.to_be_bytes();
const VERSION: [u8; 1] = [1];

pub type WriteTsmResult<T, E = WriteTsmError> = std::result::Result<T, E>;

#[derive(Debug)]
pub struct MaxFileSizeExceedError {
    max_file_size: u64,
    block_index: usize,
}

impl std::fmt::Display for MaxFileSizeExceedError {
    fn fmt(&self, f: &mut std::fmt::Formatter<'_>) -> std::fmt::Result {
        write!(
            f,
            "max_file_size: {}, block_index: {}",
            self.max_file_size, self.block_index
        )
    }
}

impl std::error::Error for MaxFileSizeExceedError {}

#[derive(Snafu, Debug)]
#[snafu(visibility(pub))]
pub enum WriteTsmError {
    #[snafu(display("IO error: {}", source))]
    IO { source: std::io::Error },

    #[snafu(display("Encode error: {}", source))]
    Encode {
        source: Box<dyn std::error::Error + Send + Sync>,
    },

    #[snafu(display("Max file size exceed: {}", source))]
    MaxFileSizeExceed { source: MaxFileSizeExceedError },

    #[snafu(display("Tsm writer has been finished: {}", path.display()))]
    Finished { path: PathBuf },
}

impl From<WriteTsmError> for Error {
    fn from(wtr: WriteTsmError) -> Self {
        Error::WriteTsm { source: wtr }
    }
}

struct IndexBuf {
    index_offset: u64,
    buf: BTreeMap<FieldId, IndexEntry>,
    bloom_filter: BloomFilter,
}

impl IndexBuf {
    pub fn new() -> Self {
        Self {
            index_offset: 0,
            buf: BTreeMap::new(),
            bloom_filter: BloomFilter::new(BLOOM_FILTER_BITS),
        }
    }

    pub fn set_index_offset(&mut self, index_offset: u64) {
        self.index_offset = index_offset;
    }

    pub fn insert_block_meta(&mut self, ie: IndexEntry, be: BlockEntry) {
        let fid = ie.field_id;
        let idx = self.buf.entry(fid).or_insert(ie);
        idx.blocks.push(be);
        self.bloom_filter.insert(&fid.to_be_bytes()[..]);
    }

    pub async fn write_to(&self, writer: &mut FileCursor) -> WriteTsmResult<usize> {
        let mut size = 0_usize;

        let mut buf = vec![0_u8; BLOCK_META_SIZE];
        for (_, idx) in self.buf.iter() {
            idx.encode(&mut buf[..INDEX_META_SIZE])?;
            writer
                .write(&buf[..INDEX_META_SIZE])
                .await
                .context(IOSnafu)?;
            size += INDEX_META_SIZE;
            for blk in idx.blocks.iter() {
                blk.encode(&mut buf);
                writer.write(&buf[..]).await.context(IOSnafu)?;
                size += BLOCK_META_SIZE;
            }
        }

        Ok(size)
    }
}

/// TSM file writer.
///
/// # Examples
/// ```ignore
/// let path = "/tmp/tsm_writer/test_write.tsm";
/// let file = file_manager::create_file(path);
/// // Create a new TSM file, write header.
/// let mut writer = TsmWriter::open(file).unwrap();
/// // Write blocks.
/// writer.write_block(1, &DataBlock::I64{ ts: vec![1], val: vec![1] }).unwrap();
/// // Write index and footer.
/// writer.write_index().unwrap();
/// // Sync to disk.
/// writer.flush().unwrap();
/// ```
pub struct TsmWriter {
    tmp_path: PathBuf,
    final_path: PathBuf,
    finished: bool,

    writer: FileCursor,
    /// Store tsm sequence for debug
    sequence: u64,
    /// Store is_delta for debug
    is_delta: bool,
    /// Store min_ts for version edit
    min_ts: Timestamp,
    /// Store max_ts for version edit
    max_ts: Timestamp,
    size: u64,
    max_size: u64,
    index_buf: IndexBuf,
}

impl TsmWriter {
    pub async fn open(
        path: impl AsRef<Path>,
        sequence: u64,
        is_delta: bool,
        max_size: u64,
    ) -> Result<Self> {
        let final_path: PathBuf = path.as_ref().into();
        let mut tmp_path_str = final_path.as_os_str().to_os_string();
        tmp_path_str.push(".tmp");
        let tmp_path = PathBuf::from(tmp_path_str);

        let writer = file_manager::create_file(&tmp_path).await?.into();
        let mut w = Self {
            tmp_path,
            final_path,
            finished: false,
            writer,
            sequence,
            is_delta,
            min_ts: Timestamp::MAX,
            max_ts: Timestamp::MIN,
            size: 0,
            max_size,
            index_buf: IndexBuf::new(),
        };
        write_header_to(&mut w.writer)
            .await
            .context(error::WriteTsmSnafu)
            .map(|s| w.size = s as u64)?;
        Ok(w)
    }

    pub fn finished(&self) -> bool {
        self.finished
    }

    pub fn path(&self) -> PathBuf {
        if self.finished {
            self.final_path.clone()
        } else {
            self.tmp_path.clone()
        }
    }

    pub fn sequence(&self) -> u64 {
        self.sequence
    }

    pub fn is_delta(&self) -> bool {
        self.is_delta
    }

    pub fn min_ts(&self) -> Timestamp {
        self.min_ts
    }

    pub fn max_ts(&self) -> Timestamp {
        self.max_ts
    }

    pub fn size(&self) -> u64 {
        self.size
    }

    pub async fn write_block(
        &mut self,
        field_id: FieldId,
        block: &DataBlock,
    ) -> WriteTsmResult<usize> {
        if self.finished {
            return Err(WriteTsmError::Finished {
                path: self.final_path.clone(),
            });
        }
        let mut write_pos = self.writer.pos();
        if let Some(rg) = block.time_range() {
            self.min_ts = self.min_ts.min(rg.0);
            self.max_ts = self.max_ts.max(rg.1);
        }
        let ret = write_block_to(
            &mut self.writer,
            &mut write_pos,
            &mut self.index_buf,
            field_id,
            block,
        )
        .await;
        if let Ok(s) = ret {
            self.size += s as u64
        }
        ret
    }

    pub async fn write_raw(
        &mut self,
        block_meta: &BlockMeta,
        block: &[u8],
    ) -> WriteTsmResult<usize> {
        if self.finished {
            return Err(WriteTsmError::Finished {
                path: self.final_path.clone(),
            });
        }
        let mut write_pos = self.writer.pos();
        self.min_ts = self.min_ts.min(block_meta.min_ts());
        self.max_ts = self.max_ts.max(block_meta.max_ts());
        let ret = write_raw_data_to(
            &mut self.writer,
            &mut write_pos,
            &mut self.index_buf,
            block_meta,
            block,
        )
        .await;
        if let Ok(s) = ret {
            self.size += s as u64
        }
        ret
    }

    pub async fn write_index(&mut self) -> WriteTsmResult<usize> {
        if self.finished {
            return Err(WriteTsmError::Finished {
                path: self.final_path.clone(),
            });
        }

        self.index_buf.set_index_offset(self.writer.pos());
        let len1 = self.index_buf.write_to(&mut self.writer).await?;
        let len2 = write_footer_to(
            &mut self.writer,
            &self.index_buf.bloom_filter,
            self.index_buf.index_offset,
        )
        .await?;

        Ok(len1 + len2)
    }

    pub async fn finish(&mut self) -> WriteTsmResult<()> {
        if self.finished {
            return Err(WriteTsmError::Finished {
                path: self.final_path.clone(),
            });
        }
        self.writer.sync_data().await.context(IOSnafu)?;
        std::fs::rename(&self.tmp_path, &self.final_path).context(IOSnafu)?;
        self.finished = true;
        Ok(())
    }
}

pub async fn new_tsm_writer(
    dir: impl AsRef<Path>,
    tsm_sequence: u64,
    is_delta: bool,
    max_size: u64,
) -> Result<TsmWriter> {
    let tsm_path = if is_delta {
        file_utils::make_delta_file_name(dir, tsm_sequence)
    } else {
        file_utils::make_tsm_file_name(dir, tsm_sequence)
    };
    let res = TsmWriter::open(tsm_path, tsm_sequence, is_delta, max_size).await;
    res
}

pub async fn write_header_to(writer: &mut FileCursor) -> WriteTsmResult<usize> {
    let size = writer
        .write_vec(
            [
                IoSlice::new(TSM_MAGIC.as_slice()),
                IoSlice::new(VERSION.as_slice()),
            ]
            .as_mut_slice(),
        )
        .await
        .context(IOSnafu)?;

    Ok(size)
}

async fn write_raw_data_to(
    writer: &mut FileCursor,
    write_pos: &mut u64,
    index_buf: &mut IndexBuf,
    block_meta: &BlockMeta,
    block: &[u8],
) -> WriteTsmResult<usize> {
    let mut size = 0_usize;
    let offset = writer.pos();
    writer
        .write(block)
        .await
        .map(|s| {
            size += s;
        })
        .context(IOSnafu)?;
    let ts_block_len = block_meta.val_off() - block_meta.offset();

    index_buf.insert_block_meta(
        IndexEntry {
            field_id: block_meta.field_id(),
            field_type: block_meta.field_type(),
            blocks: vec![],
        },
        BlockEntry {
            min_ts: block_meta.min_ts(),
            max_ts: block_meta.max_ts(),
            count: block_meta.count(),
            offset,
            size: block.len() as u64,
            val_offset: offset + ts_block_len,
        },
    );

    Ok(size)
}

async fn write_block_to(
    writer: &mut FileCursor,
    write_pos: &mut u64,
    index_buf: &mut IndexBuf,
    field_id: FieldId,
    block: &DataBlock,
) -> WriteTsmResult<usize> {
    if block.is_empty() {
        return Ok(0);
    }

    let offset = writer.pos();

    // TODO Make encoding result streamable
    let (ts_buf, data_buf) = block
        .encode(0, block.len(), block.encodings())
        .context(EncodeSnafu)?;

    let size = writer
        .write_vec(
            [
                IoSlice::new(crc32fast::hash(&ts_buf).to_be_bytes().as_slice()),
                IoSlice::new(&ts_buf),
                IoSlice::new(crc32fast::hash(&data_buf).to_be_bytes().as_slice()),
                IoSlice::new(&data_buf),
            ]
            .as_mut_slice(),
        )
        .await
        .context(IOSnafu)?;

    index_buf.insert_block_meta(
        IndexEntry {
            field_id,
            field_type: block.field_type(),
            blocks: vec![],
        },
        BlockEntry {
            min_ts: block.ts()[0],
            max_ts: block.ts()[block.len() - 1],
            count: block.len() as u32,
            offset,
            size: size as u64,
            val_offset: offset + ts_buf.len() as u64 + 4, // CRC32 is 4 bytes
        },
    );

    Ok(size)
}

async fn write_footer_to(
    writer: &mut FileCursor,
    bloom_filter: &BloomFilter,
    index_offset: u64,
) -> WriteTsmResult<usize> {
    let size = writer
        .write_vec(
            [
                IoSlice::new(bloom_filter.bytes()),
                IoSlice::new(index_offset.to_be_bytes().as_slice()),
            ]
            .as_mut_slice(),
        )
        .await
        .context(IOSnafu)?;
    Ok(size)
}

#[cfg(test)]
mod test {
    use std::{
        collections::HashMap,
        path::{Path, PathBuf},
        sync::Arc,
    };

    use models::{FieldId, ValueType};

    use crate::file_system::file_manager::{self, get_file_manager, FileManager};
    use crate::file_system::IFile;
    use crate::{
        memcache::FieldVal,
        tsm::{
            codec::DataBlockEncoding, new_tsm_writer, ColumnReader, DataBlock, IndexReader,
            TsmReader, TsmWriter,
        },
    };

    const TEST_PATH: &str = "/tmp/test/tsm_writer";

    async fn write_to_tsm(
        dir: impl AsRef<Path>,
        file_name: &str,
        data: &HashMap<FieldId, Vec<DataBlock>>,
    ) {
        if !file_manager::try_exists(&dir) {
            std::fs::create_dir_all(&dir).unwrap();
        }
        let tsm_path = dir.as_ref().join(file_name);
        let mut writer = TsmWriter::open(tsm_path, 0, false, 0).await.unwrap();
        for (fid, blks) in data.iter() {
            for blk in blks.iter() {
                writer.write_block(*fid, blk).await.unwrap();
            }
        }
        writer.write_index().await.unwrap();
        writer.finish().await.unwrap();
    }

    async fn read_from_tsm(path: impl AsRef<Path>) -> HashMap<FieldId, Vec<DataBlock>> {
        let file = Arc::new(file_manager::open_file(&path).await.unwrap());
        let len = file.len();

        let index = IndexReader::open(file.clone()).await.unwrap();
        let mut data: HashMap<FieldId, Vec<DataBlock>> = HashMap::new();
        for idx_meta in index.iter() {
            let mut cr = ColumnReader::new(file.clone(), idx_meta.block_iterator());
            loop {
                match cr.next().await {
                    None => break,
                    Some(blk_ret) => {
                        let blk = blk_ret.unwrap();
                        data.entry(idx_meta.field_id())
                            .or_insert_with(Vec::new)
                            .push(blk);
                    }
                }
            }
        }
        data
    }

    async fn check_tsm(path: impl AsRef<Path>, data: &HashMap<FieldId, Vec<DataBlock>>) {
        let tsm_data = read_from_tsm(path).await;
        for (k, v) in tsm_data.iter() {
            assert_eq!(v, data.get(k).unwrap());
        }
    }

    #[tokio::test]
    async fn test_tsm_write_fast() {
        let dir = Path::new(TEST_PATH);
        #[rustfmt::skip]
        let data: HashMap<FieldId, Vec<DataBlock>> = HashMap::from([
            (1, vec![DataBlock::U64 { ts: vec![2, 3, 4], val: vec![12, 13, 15], enc: DataBlockEncoding::default() }]),
            (2, vec![DataBlock::U64 { ts: vec![2, 3, 4], val: vec![101, 102, 103], enc: DataBlockEncoding::default() }]),
        ]);

        let file_name = "_000001.tsm";
<<<<<<< HEAD
        write_to_tsm(&dir, file_name, &data).await;
        check_tsm(dir.join(file_name), &data).await;
=======
        write_to_tsm(dir, file_name, &data);
        check_tsm(dir.join(file_name), &data);
>>>>>>> 7a4842a9
    }

    #[tokio::test]
    async fn test_tsm_write_1() {
        let mut ts_1: Vec<i64> = Vec::new();
        let mut val_1: Vec<i64> = Vec::new();
        for i in 1..1001 {
            ts_1.push(i as i64);
            val_1.push(i as i64);
        }
        let mut ts_2: Vec<i64> = Vec::new();
        let mut val_2: Vec<i64> = Vec::new();
        for i in 1001..2001 {
            ts_2.push(i as i64);
            val_2.push(i as i64);
        }

        #[rustfmt::skip]
        let data = HashMap::from([
            (1, vec![
                DataBlock::I64 { ts: ts_1, val: val_1, enc: DataBlockEncoding::default() },
                DataBlock::I64 { ts: ts_2, val: val_2, enc: DataBlockEncoding::default() },
            ]),
        ]);

        let dir = Path::new(TEST_PATH).join("1");
        let file_name = "_000001.tsm";
        write_to_tsm(&dir, file_name, &data).await;
        check_tsm(dir.join(file_name), &data).await;
    }
}<|MERGE_RESOLUTION|>--- conflicted
+++ resolved
@@ -555,13 +555,8 @@
         ]);
 
         let file_name = "_000001.tsm";
-<<<<<<< HEAD
-        write_to_tsm(&dir, file_name, &data).await;
+        write_to_tsm(dir, file_name, &data).await;
         check_tsm(dir.join(file_name), &data).await;
-=======
-        write_to_tsm(dir, file_name, &data);
-        check_tsm(dir.join(file_name), &data);
->>>>>>> 7a4842a9
     }
 
     #[tokio::test]
