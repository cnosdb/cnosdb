--- conflicted
+++ resolved
@@ -735,16 +735,8 @@
         let mut read_data: HashMap<FieldId, Vec<DataBlock>> = HashMap::new();
         for idx in reader.index_iterator() {
             for blk in idx.block_iterator() {
-<<<<<<< HEAD
                 let data_blk = reader.get_data_block(&blk).await.unwrap();
-                read_data
-                    .entry(idx.field_id())
-                    .or_insert(Vec::new())
-                    .push(data_blk);
-=======
-                let data_blk = reader.get_data_block(&blk).unwrap();
                 read_data.entry(idx.field_id()).or_default().push(data_blk);
->>>>>>> 7a4842a9
             }
         }
         assert_eq!(expected_data.len(), read_data.len());
@@ -791,16 +783,8 @@
         let mut read_data: HashMap<FieldId, Vec<DataBlock>> = HashMap::new();
         for idx in reader.index_iterator_opt(2) {
             for blk in idx.block_iterator_opt(&TimeRange::from(time_range)) {
-<<<<<<< HEAD
                 let data_blk = reader.get_data_block(&blk).await.unwrap();
-                read_data
-                    .entry(idx.field_id())
-                    .or_insert(Vec::new())
-                    .push(data_blk);
-=======
-                let data_blk = reader.get_data_block(&blk).unwrap();
                 read_data.entry(idx.field_id()).or_default().push(data_blk);
->>>>>>> 7a4842a9
             }
         }
         assert_eq!(expected_data.len(), read_data.len());
