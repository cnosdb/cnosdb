--- conflicted
+++ resolved
@@ -156,14 +156,10 @@
         mut ve: VersionEdit,
         data_dir: &Path,
         ctx: Arc<TsKvContext>,
-<<<<<<< HEAD
-    ) -> Result<Arc<RwLock<TseriesFamily>>> {
+    ) -> TskvResult<Arc<RwLock<TseriesFamily>>> {
         let new_dir = self.opt.storage.ts_family_dir(&self.owner, ve.tsf_id);
         let new_dir = new_dir.as_path();
 
-=======
-    ) -> TskvResult<Arc<RwLock<TseriesFamily>>> {
->>>>>>> c97fd51a
         let mut file_metas = HashMap::with_capacity(ve.add_files.len());
         for f in ve.add_files.iter_mut() {
             let new_file_id = ctx.global_ctx.file_id_next();
