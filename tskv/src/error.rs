--- conflicted
+++ resolved
@@ -122,14 +122,12 @@
     #[snafu(display("tags or fields can't be empty"))]
     InvalidPoint,
 
-<<<<<<< HEAD
+    #[snafu(display("table not found for {}", table_name))]
+    NotFoundTable { table_name: String },
+
     #[snafu(display("Invalid parameter : {}", reason))]
     InvalidParam { reason: String },
 
     #[snafu(display("file has no footer"))]
     NoFooter,
-=======
-    #[snafu(display("table not found for {}", table_name))]
-    NotFoundTable { table_name: String },
->>>>>>> 7a4842a9
 }