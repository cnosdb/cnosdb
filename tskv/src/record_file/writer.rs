--- conflicted
+++ resolved
@@ -1,31 +1,15 @@
-<<<<<<< HEAD
-use std::borrow::Borrow;
-use std::fs;
-=======
->>>>>>> 5a70213f
 use std::io::{IoSlice, SeekFrom};
 use std::path::{Path, PathBuf};
 
 use num_traits::ToPrimitive;
 use snafu::ResultExt;
-<<<<<<< HEAD
-use trace::error;
-=======
->>>>>>> 5a70213f
 
 use super::{
     file_crc_source_len, Reader, RecordDataType, FILE_FOOTER_LEN, FILE_MAGIC_NUMBER,
     FILE_MAGIC_NUMBER_LEN, RECORD_MAGIC_NUMBER,
 };
-<<<<<<< HEAD
-use crate::byte_utils::decode_be_u32;
-use crate::error::{self, Error, Result};
-use crate::file_system::{file_manager, AsyncFile, FileCursor, IFile};
-use crate::record_file::RECORD_CRC32_NUMBER_LEN;
-=======
 use crate::error::{self, Error, Result};
 use crate::file_system::{file_manager, FileCursor, IFile};
->>>>>>> 5a70213f
 
 pub struct Writer {
     path: PathBuf,
