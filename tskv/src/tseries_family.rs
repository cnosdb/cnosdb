use std::{
    borrow::{Borrow, BorrowMut},
    cmp::{self, max, min},
    collections::{HashMap, HashSet},
    ops::{Bound, Deref, DerefMut},
    path::{Path, PathBuf},
    rc::Rc,
    sync::{
        atomic::{AtomicBool, AtomicI64, AtomicU64, Ordering},
        Arc,
    },
    time::Duration,
};

use config::get_config;
use lazy_static::lazy_static;
use lru_cache::ShardedCache;
use models::{
    schema::TableColumn, ColumnId, FieldId, InMemPoint, SchemaId, SeriesId, Timestamp, ValueType,
};
use parking_lot::{Mutex, RwLock};
use tokio::sync::mpsc::UnboundedSender;
use trace::{debug, error, info, warn};
use utils::BloomFilter;

use crate::{
    compaction::{CompactReq, FlushReq, LevelCompactionPicker, Picker},
    error::{Error, Result},
    file_system::file_manager,
    file_utils::{make_delta_file_name, make_tsm_file_name},
    kv_option::{CacheOptions, Options, StorageOptions},
    memcache::{DataType, MemCache, RowGroup},
    summary::{CompactMeta, VersionEdit},
    tsm::{
        BlockMetaIterator, ColumnReader, DataBlock, Index, IndexReader, TsmReader, TsmTombstone,
    },
    ColumnFileId, LevelId, TseriesFamilyId,
};

lazy_static! {
    pub static ref FLUSH_REQ: Arc<Mutex<Vec<FlushReq>>> = Arc::new(Mutex::new(vec![]));
}

#[derive(Default, Debug, Clone, Copy, PartialEq, Eq, Hash)]
pub struct TimeRange {
    pub min_ts: i64,
    pub max_ts: i64,
}

impl From<(Bound<i64>, Bound<i64>)> for TimeRange {
    /// TODO 目前TimeRange只支持闭区间
    fn from(range: (Bound<i64>, Bound<i64>)) -> Self {
        let min_ts = match range.0 {
            Bound::Excluded(v) | Bound::Included(v) => v,
            _ => Timestamp::MIN,
        };
        let max_ts = match range.1 {
            Bound::Excluded(v) | Bound::Included(v) => v,
            _ => Timestamp::MAX,
        };

        TimeRange { min_ts, max_ts }
    }
}

impl TimeRange {
    pub fn new(min_ts: i64, max_ts: i64) -> Self {
        Self { min_ts, max_ts }
    }

    pub fn all() -> Self {
        Self {
            min_ts: Timestamp::MIN,
            max_ts: Timestamp::MAX,
        }
    }

    #[inline(always)]
    pub fn overlaps(&self, range: &TimeRange) -> bool {
        !(self.min_ts > range.max_ts || self.max_ts < range.min_ts)
    }

    #[inline(always)]
    pub fn includes(&self, other: &TimeRange) -> bool {
        self.min_ts <= other.min_ts && self.max_ts >= other.max_ts
    }

    #[inline(always)]
    pub fn merge(&mut self, other: &TimeRange) {
        self.min_ts = self.min_ts.min(other.min_ts);
        self.max_ts = self.max_ts.max(other.max_ts);
    }

    #[inline(always)]
    pub fn is_boundless(&self) -> bool {
        self.min_ts == Timestamp::MIN && self.max_ts == Timestamp::MAX
    }

    #[inline(always)]
    pub fn contains(&self, time_stamp: Timestamp) -> bool {
        time_stamp >= self.min_ts && time_stamp <= self.max_ts
    }
}

impl From<(Timestamp, Timestamp)> for TimeRange {
    fn from(time_range: (Timestamp, Timestamp)) -> Self {
        Self {
            min_ts: time_range.0,
            max_ts: time_range.1,
        }
    }
}

impl From<TimeRange> for (Timestamp, Timestamp) {
    fn from(t: TimeRange) -> Self {
        (t.min_ts, t.max_ts)
    }
}

impl PartialOrd for TimeRange {
    fn partial_cmp(&self, other: &Self) -> Option<cmp::Ordering> {
        Some(self.cmp(other))
    }
}

impl Ord for TimeRange {
    fn cmp(&self, other: &Self) -> cmp::Ordering {
        match self.min_ts.cmp(&other.min_ts) {
            cmp::Ordering::Equal => self.max_ts.cmp(&other.max_ts),
            other => other,
        }
    }
}

#[derive(Debug)]
pub struct ColumnFile {
    file_id: ColumnFileId,
    level: LevelId,
    is_delta: bool,
    time_range: TimeRange,
    size: u64,
    field_id_bloom_filter: BloomFilter,
    deleted: AtomicBool,
    compacting: AtomicBool,

    path: PathBuf,
}

impl ColumnFile {
    #[allow(clippy::too_many_arguments)]
    pub fn new(
        file_id: ColumnFileId,
        level: LevelId,
        time_range: TimeRange,
        size: u64,
        is_delta: bool,
        path: impl AsRef<Path>,
    ) -> Self {
        Self {
            file_id,
            level,
            is_delta,
            time_range,
            size,
            field_id_bloom_filter: BloomFilter::new(512),
            deleted: AtomicBool::new(false),
            compacting: AtomicBool::new(false),
            path: path.as_ref().into(),
        }
    }

    pub fn with_compact_data(meta: &CompactMeta, path: impl AsRef<Path>) -> Self {
        Self::new(
            meta.file_id,
            meta.level,
            TimeRange::new(meta.min_ts, meta.max_ts),
            meta.file_size,
            meta.is_delta,
            path,
        )
    }

    pub fn file_id(&self) -> ColumnFileId {
        self.file_id
    }

    pub fn level(&self) -> LevelId {
        self.level
    }

    pub fn is_delta(&self) -> bool {
        self.is_delta
    }

    pub fn time_range(&self) -> &TimeRange {
        &self.time_range
    }

    pub fn size(&self) -> u64 {
        self.size
    }

    pub fn file_path(&self) -> PathBuf {
        self.path.clone()
    }

    pub fn overlap(&self, time_range: &TimeRange) -> bool {
        self.time_range.overlaps(time_range)
    }

    pub fn contains_field_id(&self, field_id: FieldId) -> bool {
        self.field_id_bloom_filter.contains(&field_id.to_be_bytes())
    }

    pub fn contains_any_field_id(&self, field_ids: &[FieldId]) -> bool {
        for field_id in field_ids {
            if self.field_id_bloom_filter.contains(&field_id.to_be_bytes()) {
                return true;
            }
        }
        false
    }

    pub async fn add_tombstone(&self, field_ids: &[FieldId], time_range: &TimeRange) -> Result<()> {
        let dir = self.path.parent().expect("file has parent");
        // TODO flock tombstone file.
        let mut tombstone = TsmTombstone::open(dir, self.file_id).await?;
        tombstone.add_range(field_ids, time_range).await?;
        tombstone.flush().await?;
        Ok(())
    }
}

impl ColumnFile {
    pub fn is_deleted(&self) -> bool {
        self.deleted.load(Ordering::Acquire)
    }

    pub fn mark_deleted(&self) {
        self.deleted.store(true, Ordering::Release);
    }

    pub fn is_compacting(&self) -> bool {
        self.compacting.load(Ordering::Acquire)
    }

    pub fn mark_compacting(&self) {
        self.compacting.store(true, Ordering::Release);
    }
}

impl Drop for ColumnFile {
    fn drop(&mut self) {
        debug!("Removing file {}", self.file_id);
        if self.is_deleted() {
            let path = self.file_path();
            if let Err(e) = std::fs::remove_file(&path) {
                error!(
                    "Error when removing file {} at '{}': {}",
                    self.file_id,
                    path.display(),
                    e.to_string()
                );
            }
            info!("Removed file {} at '{}", self.file_id, path.display());
        }
    }
}

pub struct FieldFileLocation {
    field_id: u64,
    file: Arc<ColumnFile>,
    reader: TsmReader,
    block_it: BlockMetaIterator,

    read_index: usize,
    data_block: DataBlock,
}

impl FieldFileLocation {
    pub async fn peek(&mut self) -> Result<Option<DataType>, Error> {
        if self.read_index >= self.data_block.len() {
            if let Some(meta) = self.block_it.next() {
                let blk = self.reader.get_data_block(&meta).await?;
                self.read_index = 0;
                self.data_block = blk;
            } else {
                return Ok(None);
            }
        }

        Ok(self.data_block.get(self.read_index))
    }

    pub fn next(&mut self) {
        self.read_index += 1;
    }
}

#[derive(Debug)]
pub struct LevelInfo {
    pub files: Vec<Arc<ColumnFile>>,
    pub database: String,
    pub tsf_id: u32,
    pub storage_opt: Arc<StorageOptions>,
    pub level: u32,
    pub cur_size: u64,
    pub max_size: u64,
    pub time_range: TimeRange,
}

impl LevelInfo {
    pub fn init(
        database: String,
        level: u32,
        tsf_id: u32,
        storage_opt: Arc<StorageOptions>,
    ) -> Self {
        let max_size = storage_opt.level_file_size(level);
        Self {
            files: Vec::new(),
            database,
            tsf_id,
            storage_opt,
            level,
            cur_size: 0,
            max_size,
            time_range: TimeRange {
                min_ts: Timestamp::MAX,
                max_ts: Timestamp::MIN,
            },
        }
    }

    pub fn init_levels(
        database: String,
        tsf_id: u32,
        storage_opt: Arc<StorageOptions>,
    ) -> [LevelInfo; 5] {
        [
            Self::init(database.clone(), 0, tsf_id, storage_opt.clone()),
            Self::init(database.clone(), 1, tsf_id, storage_opt.clone()),
            Self::init(database.clone(), 2, tsf_id, storage_opt.clone()),
            Self::init(database.clone(), 3, tsf_id, storage_opt.clone()),
            Self::init(database, 4, tsf_id, storage_opt),
        ]
    }

    pub fn with_compact_metas(
        database: String,
        vnode_id: TseriesFamilyId,
        storage_opt: Arc<StorageOptions>,
        compact_metas: &[CompactMeta],
    ) -> [LevelInfo; 5] {
        let mut levels = Self::init_levels(database, vnode_id, storage_opt);
        if !compact_metas.is_empty() {
            for c in compact_metas {
                levels[c.level as usize].push_compact_meta(c);
            }
        }
        levels
    }

    pub fn push_compact_meta(&mut self, compact_meta: &CompactMeta) {
        let file_path = if compact_meta.is_delta {
            let base_dir = self.storage_opt.delta_dir(&self.database, self.tsf_id);
            make_delta_file_name(base_dir, compact_meta.file_id)
        } else {
            let base_dir = self.storage_opt.tsm_dir(&self.database, self.tsf_id);
            make_tsm_file_name(base_dir, compact_meta.file_id)
        };
        self.files.push(Arc::new(ColumnFile::with_compact_data(
            compact_meta,
            file_path,
        )));
        self.tsf_id = compact_meta.tsf_id;
        self.cur_size += compact_meta.file_size;
        self.time_range.max_ts = self.time_range.max_ts.max(compact_meta.max_ts);
        self.time_range.min_ts = self.time_range.min_ts.min(compact_meta.min_ts);

        self.sort_file_asc();
    }

    pub fn push_column_file(&mut self, file: Arc<ColumnFile>) {
        self.cur_size += file.size;
        self.time_range.max_ts = self.time_range.max_ts.max(file.time_range.max_ts);
        self.time_range.min_ts = self.time_range.min_ts.min(file.time_range.min_ts);
        self.files.push(file);

        self.sort_file_asc();
    }

    /// Update time_range by a scan with files.
    /// If files is empty, time_range will be (i64::MAX, i64::MIN).
    pub(crate) fn update_time_range(&mut self) {
        let mut min_ts = Timestamp::MAX;
        let mut max_ts = Timestamp::MIN;
        for f in self.files.iter() {
            min_ts = min_ts.min(f.time_range.min_ts);
            max_ts = max_ts.max(f.time_range.max_ts);
        }
        self.time_range = TimeRange::new(min_ts, max_ts);
    }

    pub async fn read_column_file(
        &self,
        tf_id: u32,
        field_id: FieldId,
        time_range: &TimeRange,
    ) -> Vec<DataBlock> {
        let mut data = vec![];
        for file in self.files.iter() {
            if file.is_deleted() || !file.overlap(time_range) {
                continue;
            }

            let tsm_reader = match TsmReader::open(file.file_path()).await {
                Ok(tr) => tr,
                Err(e) => {
                    error!("failed to load tsm reader, in case {:?}", e);
                    return vec![];
                }
            };
            for idx in tsm_reader.index_iterator_opt(field_id) {
                for blk in idx.block_iterator_opt(time_range) {
                    if let Ok(blk) = tsm_reader.get_data_block(&blk).await {
                        data.push(blk);
                    }
                }
            }
        }
        data
    }

    pub fn sort_file_asc(&mut self) {
        self.files
            .sort_by(|a, b| a.file_id.partial_cmp(&b.file_id).unwrap());
    }

    pub fn level(&self) -> u32 {
        self.level
    }
}

#[derive(Debug)]
pub struct Version {
    pub ts_family_id: TseriesFamilyId,
    pub database: String,
    pub storage_opt: Arc<StorageOptions>,
    /// The max seq_no of write batch in wal flushed to column file.
    pub last_seq: u64,
    /// The max timestamp of write batch in wal flushed to column file.
    pub max_level_ts: i64,
    pub levels_info: [LevelInfo; 5],
    pub tsm_reader_cache: Arc<ShardedCache<String, Arc<TsmReader>>>,
}

impl Version {
    #[allow(clippy::too_many_arguments)]
    pub fn new(
        ts_family_id: TseriesFamilyId,
        database: String,
        storage_opt: Arc<StorageOptions>,
        last_seq: u64,
        levels_info: [LevelInfo; 5],
        max_level_ts: i64,
        tsm_reader_cache: Arc<ShardedCache<String, Arc<TsmReader>>>,
    ) -> Self {
        Self {
            ts_family_id,
            database,
            storage_opt,
            last_seq,
            max_level_ts,
            levels_info,
            tsm_reader_cache,
        }
    }

    /// Creates new Version using current Version and `VersionEdit`s.
    pub fn copy_apply_version_edits(
        &self,
        version_edits: Vec<VersionEdit>,
        last_seq: Option<u64>,
    ) -> Version {
        let mut added_files: HashMap<LevelId, Vec<CompactMeta>> = HashMap::new();
        let mut deleted_files: HashMap<LevelId, HashSet<ColumnFileId>> = HashMap::new();
        for ve in version_edits {
            if !ve.add_files.is_empty() {
                ve.add_files.into_iter().for_each(|f| {
                    added_files.entry(f.level).or_default().push(f);
                });
            }
            if !ve.del_files.is_empty() {
                ve.del_files.into_iter().for_each(|f| {
                    deleted_files
                        .entry(f.level)
                        .or_insert_with(HashSet::new)
                        .insert(f.file_id);
                });
            }
        }

        let mut new_levels = LevelInfo::init_levels(
            self.database.clone(),
            self.ts_family_id,
            self.storage_opt.clone(),
        );
        for level in self.levels_info.iter() {
            for file in level.files.iter() {
                if let Some(true) = deleted_files
                    .get(&file.level)
                    .map(|file_ids| file_ids.contains(&file.file_id))
                {
                    file.mark_deleted();
                    continue;
                }
                new_levels[level.level as usize].push_column_file(file.clone());
            }
            if let Some(files) = added_files.get(&level.level) {
                for file in files.iter() {
                    new_levels[level.level as usize].push_compact_meta(file);
                }
            }
            added_files.remove(&level.level);
            new_levels[level.level as usize].update_time_range();
        }

        let mut new_version = Self {
            ts_family_id: self.ts_family_id,
            database: self.database.clone(),
            storage_opt: self.storage_opt.clone(),
            last_seq: last_seq.unwrap_or(self.last_seq),
            max_level_ts: self.max_level_ts,
            levels_info: new_levels,
            tsm_reader_cache: self.tsm_reader_cache.clone(),
        };
        new_version.update_max_level_ts();
        new_version
    }

    fn update_max_level_ts(&mut self) {
        if self.levels_info.is_empty() {
            return;
        }
        let mut max_ts = Timestamp::MIN;
        for level in self.levels_info.iter() {
            if level.files.is_empty() {
                continue;
            }
            for file in level.files.iter() {
                max_ts = file.time_range.max_ts.max(max_ts);
            }
        }

        self.max_level_ts = max_ts;
    }

    pub fn tf_id(&self) -> TseriesFamilyId {
        self.ts_family_id
    }

    pub fn database(&self) -> &str {
        &self.database
    }

    pub fn levels_info(&self) -> &[LevelInfo; 5] {
        &self.levels_info
    }

    pub fn storage_opt(&self) -> Arc<StorageOptions> {
        self.storage_opt.clone()
    }

    pub fn column_files(
        &self,
        field_ids: &[FieldId],
        time_range: &TimeRange,
    ) -> Vec<Arc<ColumnFile>> {
        self.levels_info
            .iter()
            .filter(|level| level.time_range.overlaps(time_range))
            .flat_map(|level| {
                level.files.iter().filter(|f| {
                    f.time_range().overlaps(time_range) && f.contains_any_field_id(field_ids)
                })
            })
            .cloned()
            .collect()
    }

    // todo:
    pub fn get_ts_overlap(&self, level: u32, ts_min: i64, ts_max: i64) -> Vec<Arc<ColumnFile>> {
        vec![]
    }

    pub async fn get_tsm_reader(&self, path: impl AsRef<Path>) -> Result<Arc<TsmReader>> {
        let path = format!("{}", path.as_ref().display());
        let tsm_reader = match self.tsm_reader_cache.get(&path) {
            Some(val) => val.clone(),
            None => {
                let tsm_reader = TsmReader::open(&path).await?;
                self.tsm_reader_cache
                    .insert(path, Arc::new(tsm_reader))
                    .unwrap()
                    .clone()
            }
        };
        Ok(tsm_reader)
    }
}

#[derive(Debug)]
pub struct CacheGroup {
    pub mut_cache: Arc<RwLock<MemCache>>,
    pub immut_cache: Vec<Arc<RwLock<MemCache>>>,
}

#[derive(Debug)]
pub struct SuperVersion {
    pub ts_family_id: u32,
    pub storage_opt: Arc<StorageOptions>,
    pub caches: CacheGroup,
    pub version: Arc<Version>,
    pub version_number: u64,
}

impl SuperVersion {
    pub fn new(
        ts_family_id: u32,
        storage_opt: Arc<StorageOptions>,
        caches: CacheGroup,
        version: Arc<Version>,
        version_number: u64,
    ) -> Self {
        Self {
            ts_family_id,
            storage_opt,
            caches,
            version,
            version_number,
        }
    }
}

#[derive(Debug)]
pub struct TseriesFamily {
    tf_id: TseriesFamilyId,
    database: String,
    mut_cache: Arc<RwLock<MemCache>>,
    immut_cache: Vec<Arc<RwLock<MemCache>>>,
    tsm_reader_cache: ShardedCache<String, TsmReader>,
    super_version: Arc<SuperVersion>,
    super_version_id: AtomicU64,
    version: Arc<Version>,
    cache_opt: Arc<CacheOptions>,
    storage_opt: Arc<StorageOptions>,
    compact_picker: Arc<dyn Picker>,
    seq_no: u64,
    immut_ts_min: AtomicI64,
    mut_ts_max: AtomicI64,
    flush_task_sender: UnboundedSender<FlushReq>,
}

impl TseriesFamily {
    #[allow(clippy::too_many_arguments)]
    pub fn new(
        tf_id: TseriesFamilyId,
        database: String,
        cache: MemCache,
        version: Arc<Version>,
        cache_opt: Arc<CacheOptions>,
        storage_opt: Arc<StorageOptions>,
        flush_task_sender: UnboundedSender<FlushReq>,
    ) -> Self {
        let mm = Arc::new(RwLock::new(cache));
        let seq = version.last_seq;
        let max_level_ts = version.max_level_ts;

        Self {
            tf_id,
            database,
            seq_no: seq,
            mut_cache: mm.clone(),
            immut_cache: Default::default(),
            tsm_reader_cache: ShardedCache::with_capacity(16),
            super_version: Arc::new(SuperVersion::new(
                tf_id,
                storage_opt.clone(),
                CacheGroup {
                    mut_cache: mm,
                    immut_cache: Default::default(),
                },
                version.clone(),
                0,
            )),
            super_version_id: AtomicU64::new(0),
            version,
            cache_opt,
            storage_opt,
            compact_picker: Arc::new(LevelCompactionPicker::new()),
            immut_ts_min: AtomicI64::new(max_level_ts),
            mut_ts_max: AtomicI64::new(i64::MIN),
            flush_task_sender,
        }
    }

    pub fn switch_memcache(&mut self, cache: Arc<RwLock<MemCache>>) {
        self.immut_cache.push(self.mut_cache.clone());
        self.new_super_version(self.version.clone());
        self.mut_cache = cache;
    }

    fn new_super_version(&mut self, version: Arc<Version>) {
        self.super_version_id.fetch_add(1, Ordering::SeqCst);
        self.super_version = Arc::new(SuperVersion::new(
            self.tf_id,
            self.storage_opt.clone(),
            CacheGroup {
                mut_cache: self.mut_cache.clone(),
                immut_cache: self.immut_cache.clone(),
            },
            version,
            self.super_version_id.load(Ordering::SeqCst),
        ))
    }

    /// Set new Version into current TsFamily,
    /// then create new SuperVersion, update seq_no
    pub fn new_version(&mut self, new_version: Version) {
        let version = Arc::new(new_version);
        self.new_super_version(version.clone());
        self.seq_no = version.last_seq;
        self.version = version;
    }

    pub fn switch_to_immutable(&mut self) {
        self.immut_cache.push(self.mut_cache.clone());
        self.mut_cache = Arc::from(RwLock::new(MemCache::new(
            self.tf_id,
            self.cache_opt.max_buffer_size,
            self.seq_no,
        )));
        self.new_super_version(self.version.clone());
    }

    /// Check if there are immutable caches to flush.
    ///
    /// If argument `force` is false, immutable caches number should be greater than
    /// configuration `max_immutable_number`.
    ///
    /// If argument force is set to true, then do not check immutable caches number.
    pub(crate) fn flush_req(&mut self, force: bool) -> Option<FlushReq> {
        let len = self.immut_cache.len();
        let mut imut = vec![];
        for mem in self.immut_cache.iter() {
            if !mem.read().flushed {
                imut.push(mem.clone());
            }
        }
        self.immut_cache = imut;

        if len != self.immut_cache.len() {
            self.new_super_version(self.version.clone());
        }

        self.immut_ts_min
            .store(self.mut_ts_max.load(Ordering::Relaxed), Ordering::Relaxed);
        let mut req_mems: Vec<(u32, Arc<RwLock<MemCache>>)> = vec![];
        for mem in self.immut_cache.iter() {
            if mem.read().flushing {
                continue;
            }
            req_mems.push((self.tf_id, mem.clone()));
        }

        if !force && req_mems.len() < self.cache_opt.max_immutable_number as usize {
            return None;
        }

        for mem in req_mems.iter() {
            mem.1.write().flushing = true;
        }

        info!("flush req queue len : {}", req_mems.len());
        Some(FlushReq { mems: req_mems })
    }

    pub(crate) fn wrap_flush_req(&mut self, force: bool) {
        if let Some(req) = self.flush_req(force) {
            self.flush_task_sender
                .send(req)
                .expect("error send flush req to kvcore");
        }
    }

    pub fn put_points(&self, seq: u64, points: HashMap<(SeriesId, SchemaId), RowGroup>) {
        for ((sid, schema_id), group) in points {
            let mem = self.super_version.caches.mut_cache.read();
            mem.write_group(sid, seq, group);
        }
    }

    // pub async fn touch_flush(tsf: &mut TseriesFamily) {
    //     tokio::spawn(|tsf:&mut TseriesFamily| async move {
    //         while tsf.sub_receiver.changed().await.is_ok() {
    //             tsf.check_to_flush()
    //         }
    //     }
    //     );
    // }

    pub fn check_to_flush(&mut self) {
        if self.super_version.caches.mut_cache.read().is_full() {
            info!("mut_cache full,switch to immutable");
            self.switch_to_immutable();
            if self.immut_cache.len() >= self.cache_opt.max_immutable_number as usize {
                self.wrap_flush_req(false);
            }
        }
    }
    pub fn delete_columns(&self, field_ids: &[FieldId]) {
        self.mut_cache.read().delete_columns(field_ids);
        for memcache in self.immut_cache.iter() {
            memcache.read().delete_columns(field_ids);
        }
    }

    pub fn change_column(&self, sids: &[SeriesId], column_name: &str, new_column: &TableColumn) {
        self.mut_cache
            .read()
            .change_column(sids, column_name, new_column);
        for memcache in self.immut_cache.iter() {
            memcache.read().change_column(sids, column_name, new_column);
        }
    }

    pub fn add_column(&self, sids: &[SeriesId], new_column: &TableColumn) {
        self.mut_cache.read().add_column(sids, new_column);
        for memcache in self.immut_cache.iter() {
            memcache.read().add_column(sids, new_column);
        }
    }

    pub fn delete_series(&self, sids: &[SeriesId], time_range: &TimeRange) {
        self.mut_cache.read().delete_series(sids, time_range);
        for memcache in self.immut_cache.iter() {
            memcache.read().delete_series(sids, time_range);
        }
    }

    pub fn pick_compaction(&self) -> Option<CompactReq> {
        self.compact_picker.pick_compaction(self.version.clone())
    }

    pub fn get_version_edit(&self, last_seq: u64, tsf_name: String) -> VersionEdit {
        let mut version_edit = VersionEdit::new_add_vnode(self.tf_id, tsf_name);
        let version = self.version();
        let max_level_ts = version.max_level_ts;
        for files in version.levels_info.iter() {
            for file in files.files.iter() {
                let mut meta = CompactMeta::from(file.as_ref());
                meta.tsf_id = files.tsf_id;
                meta.high_seq = last_seq;
                version_edit.add_file(meta, max_level_ts);
            }
        }

        version_edit
    }

    pub fn tf_id(&self) -> TseriesFamilyId {
        self.tf_id
    }

    pub fn database(&self) -> String {
        self.database.clone()
    }

    pub fn cache(&self) -> &Arc<RwLock<MemCache>> {
        &self.mut_cache
    }

    pub fn im_cache(&self) -> &Vec<Arc<RwLock<MemCache>>> {
        &self.immut_cache
    }

    pub fn super_version(&self) -> Arc<SuperVersion> {
        self.super_version.clone()
    }

    pub fn version(&self) -> Arc<Version> {
        self.version.clone()
    }

    pub fn storage_opt(&self) -> Arc<StorageOptions> {
        self.storage_opt.clone()
    }

    pub fn seq_no(&self) -> u64 {
        self.seq_no
    }
}

#[cfg(test)]
mod test {
    use std::collections::hash_map;
    use std::mem::{size_of, size_of_val};
    use std::{collections::HashMap, path::PathBuf, sync::Arc};

<<<<<<< HEAD
    use meta::meta_manager::RemoteMetaManager;
    use meta::MetaRef;
=======
    use config::{get_config, ClusterConfig};
    use lru_cache::ShardedCache;
    use meta::meta_client::{MetaRef, RemoteMetaManager};
    use models::{
        schema::{DatabaseSchema, TenantOptions},
        Timestamp, ValueType,
    };
>>>>>>> 4e0a4e51
    use parking_lot::{Mutex, RwLock};
    use tokio::sync::mpsc;
    use tokio::sync::mpsc::UnboundedReceiver;
    use trace::info;

    use crate::{
        compaction::{flush_tests::default_with_field_id, run_flush_memtable_job, FlushReq},
        context::GlobalContext,
        file_system::file_manager,
        file_utils::{self, make_tsm_file_name},
        kv_option::Options,
        memcache::{FieldVal, MemCache, RowData, RowGroup},
        summary::{CompactMeta, SummaryTask, VersionEdit},
        tseries_family::{TimeRange, TseriesFamily, Version},
        tsm::TsmTombstone,
        version_set::VersionSet,
        TseriesFamilyId,
    };
<<<<<<< HEAD
    use config::{get_config, ClusterConfig};
=======
>>>>>>> 4e0a4e51

    use super::{ColumnFile, LevelInfo};

    #[test]
    fn test_version_apply_version_edits_1() {
        //! There is a Version with two levels:
        //! - Lv.0: [ ]
        //! - Lv.1: [ (3, 3001~3000) ]
        //! - Lv.2: [ (1, 1~1000), (2, 1001~2000) ]
        //! - Lv.3: [ ]
        //! - Lv.4: [ ]
        //!
        //! Add (4, 3051~3150) into lv.1, and delete (3, 3001~3000).
        //!
        //! The new Version will like this:
        //! - Lv.0: [ ]
        //! - Lv.1: [ (3, 3051~3150) ]
        //! - Lv.2: [ (1, 1~1000), (2, 1001~2000) ]
        //! - Lv.3: [ ]
        //! - Lv.4: [ ]
        let dir = "/tmp/test/ts_family/1";
        let _ = std::fs::remove_dir(dir);
        std::fs::create_dir_all(dir).unwrap();
        let mut global_config = get_config("../config/config.toml");
        global_config.storage.path = dir.to_string();
        let opt = Arc::new(Options::from(&global_config));

        let database = "test".to_string();
        let ts_family_id = 1;
        let tsm_dir = opt.storage.tsm_dir(&database, ts_family_id);
        #[rustfmt::skip]
            let version = Version {
            ts_family_id,
            database: database.clone(),
            storage_opt: opt.storage.clone(),
            last_seq: 1,
            max_level_ts: 3100,
            levels_info: [
                LevelInfo::init(database.clone(), 0, 0, opt.storage.clone()),
                LevelInfo {
                    files: vec![
                        Arc::new(ColumnFile::new(3, 1, TimeRange::new(3001, 3100), 100, false, make_tsm_file_name(&tsm_dir, 3))),
                    ],
                    database: database.clone(),
                    tsf_id: 1,
                    storage_opt: opt.storage.clone(),
                    level: 1,
                    cur_size: 100,
                    max_size: 1000,
                    time_range: TimeRange::new(3001, 3100),
                },
                LevelInfo {
                    files: vec![
                        Arc::new(ColumnFile::new(1, 2, TimeRange::new(1, 1000), 1000, false, make_tsm_file_name(&tsm_dir, 1))),
                        Arc::new(ColumnFile::new(2, 2, TimeRange::new(1001, 2000), 1000, false, make_tsm_file_name(&tsm_dir, 2))),
                    ],
                    database: database.clone(),
                    tsf_id: 1,
                    storage_opt: opt.storage.clone(),
                    level: 2,
                    cur_size: 2000,
                    max_size: 10000,
                    time_range: TimeRange::new(1, 2000),
                },
                LevelInfo::init(database.clone(), 3, 0, opt.storage.clone()),
                LevelInfo::init(database, 4, 0, opt.storage.clone()),
            ],
            tsm_reader_cache: Arc::new(ShardedCache::with_capacity(1)),
        };
        let mut version_edits = Vec::new();
        let mut ve = VersionEdit::new(1);
        #[rustfmt::skip]
        ve.add_file(
            CompactMeta {
                file_id: 4,
                file_size: 100,
                tsf_id: 1,
                level: 1,
                min_ts: 3051,
                max_ts: 3150,
                high_seq: 2,
                low_seq: 2,
                is_delta: false,
            },
            3100,
        );
        version_edits.push(ve);
        let mut ve = VersionEdit::new(1);
        ve.del_file(1, 3, false);
        version_edits.push(ve);
        let new_version = version.copy_apply_version_edits(version_edits, Some(3));

        assert_eq!(new_version.last_seq, 3);
        assert_eq!(new_version.max_level_ts, 3150);

        let lvl = new_version.levels_info.get(1).unwrap();
        assert_eq!(lvl.time_range, TimeRange::new(3051, 3150));
        assert_eq!(lvl.files.len(), 1);
        let col_file = lvl.files.first().unwrap();
        assert_eq!(col_file.time_range, TimeRange::new(3051, 3150));
    }

    #[test]
    fn test_version_apply_version_edits_2() {
        //! There is a Version with two levels:
        //! - Lv.0: [ ]
        //! - Lv.1: [ (3, 3001~3000), (4, 3051~3150) ]
        //! - Lv.2: [ (1, 1~1000), (2, 1001~2000) ]
        //! - Lv.3: [ ]
        //! - Lv.4: [ ]
        //!
        //! 1. Compact [ (3, 3001~3000), (4, 3051~3150) ] into lv.2, and delete them.
        //! 2. Compact [ (1, 1~1000), (2, 1001~2000) ] into lv.3, and delete them.
        //!
        //! The new Version will like this:
        //! - Lv.0: [ ]
        //! - Lv.1: [  ]
        //! - Lv.2: [ (5, 3001~3150) ]
        //! - Lv.3: [ (6, 1~2000) ]
        //! - Lv.4: [ ]
        let dir = "/tmp/test/ts_family/2";
        let _ = std::fs::remove_dir(dir);
        std::fs::create_dir_all(dir).unwrap();
        let mut global_config = get_config("../config/config.toml");
        global_config.storage.path = dir.to_string();
        let opt = Arc::new(Options::from(&global_config));

        let database = "test".to_string();
        let ts_family_id = 1;
        let tsm_dir = opt.storage.tsm_dir(&database, ts_family_id);
        #[rustfmt::skip]
            let version = Version {
            ts_family_id: 1,
            database: database.clone(),
            storage_opt: opt.storage.clone(),
            last_seq: 1,
            max_level_ts: 3150,
            levels_info: [
                LevelInfo::init(database.clone(), 0, 1, opt.storage.clone()),
                LevelInfo {
                    files: vec![
                        Arc::new(ColumnFile::new(3, 1, TimeRange::new(3001, 3100), 100, false, make_tsm_file_name(&tsm_dir, 3))),
                        Arc::new(ColumnFile::new(4, 1, TimeRange::new(3051, 3150), 100, false, make_tsm_file_name(&tsm_dir, 4))),
                    ],
                    database: database.clone(),
                    tsf_id: 1,
                    storage_opt: opt.storage.clone(),
                    level: 1,
                    cur_size: 100,
                    max_size: 1000,
                    time_range: TimeRange::new(3001, 3150),
                },
                LevelInfo {
                    files: vec![
                        Arc::new(ColumnFile::new(1, 2, TimeRange::new(1, 1000), 1000, false, make_tsm_file_name(&tsm_dir, 1))),
                        Arc::new(ColumnFile::new(2, 2, TimeRange::new(1001, 2000), 1000, false, make_tsm_file_name(&tsm_dir, 2))),
                    ],
                    database: database.clone(),
                    tsf_id: 1,
                    storage_opt: opt.storage.clone(),
                    level: 2,
                    cur_size: 2000,
                    max_size: 10000,
                    time_range: TimeRange::new(1, 2000),
                },
                LevelInfo::init(database.clone(), 3, 1, opt.storage.clone()),
                LevelInfo::init(database, 4, 1, opt.storage.clone()),
            ],
            tsm_reader_cache: Arc::new(ShardedCache::with_capacity(1)),
        };
        let mut version_edits = Vec::new();
        let mut ve = VersionEdit::new(1);
        #[rustfmt::skip]
        ve.add_file(
            CompactMeta {
                file_id: 5,
                file_size: 150,
                tsf_id: 1,
                level: 2,
                min_ts: 3001,
                max_ts: 3150,
                high_seq: 2,
                low_seq: 2,
                is_delta: false,
            },
            3150,
        );
        #[rustfmt::skip]
        ve.add_file(
            CompactMeta {
                file_id: 6,
                file_size: 2000,
                tsf_id: 1,
                level: 3,
                min_ts: 1,
                max_ts: 2000,
                high_seq: 2,
                low_seq: 2,
                is_delta: false,
            },
            3150,
        );
        version_edits.push(ve);
        let mut ve = VersionEdit::new(1);
        ve.del_file(1, 3, false);
        ve.del_file(1, 4, false);
        ve.del_file(2, 1, false);
        ve.del_file(2, 2, false);
        version_edits.push(ve);
        let new_version = version.copy_apply_version_edits(version_edits, Some(3));

        assert_eq!(new_version.last_seq, 3);
        assert_eq!(new_version.max_level_ts, 3150);

        let lvl = new_version.levels_info.get(1).unwrap();
        assert_eq!(
            lvl.time_range,
            TimeRange::new(Timestamp::MAX, Timestamp::MIN)
        );
        assert_eq!(lvl.files.len(), 0);

        let lvl = new_version.levels_info.get(2).unwrap();
        assert_eq!(lvl.time_range, TimeRange::new(3001, 3150));
        let col_file = lvl.files.last().unwrap();
        assert_eq!(col_file.time_range, TimeRange::new(3001, 3150));

        let lvl = new_version.levels_info.get(3).unwrap();
        assert_eq!(lvl.time_range, TimeRange::new(1, 2000));
        assert_eq!(lvl.files.len(), 1);
        let col_file = lvl.files.last().unwrap();
        assert_eq!(col_file.time_range, TimeRange::new(1, 2000));
    }

    #[tokio::test]
    pub async fn test_tsf_delete() {
        let dir = "/tmp/test/ts_family/tsf_delete";
        let _ = std::fs::remove_dir(dir);
        std::fs::create_dir_all(dir).unwrap();
        let mut global_config = get_config("../config/config.toml");
        global_config.storage.path = dir.to_string();
        let opt = Arc::new(Options::from(&global_config));

        let (flush_task_sender, _) = mpsc::unbounded_channel();
        let database = "db".to_string();
        let tsf = TseriesFamily::new(
            0,
            database.clone(),
            MemCache::new(0, 500, 0),
            Arc::new(Version::new(
                0,
                database.clone(),
                opt.storage.clone(),
                0,
                LevelInfo::init_levels(database, 0, opt.storage.clone()),
                0,
                Arc::new(ShardedCache::with_capacity(1)),
            )),
            opt.cache.clone(),
            opt.storage.clone(),
            flush_task_sender,
        );

        let row_group = RowGroup {
            schema: default_with_field_id(vec![0, 1, 2]),
            range: TimeRange {
                min_ts: 1,
                max_ts: 100,
            },
            rows: vec![RowData {
                ts: 10,
                fields: vec![
                    Some(FieldVal::Integer(11)),
                    Some(FieldVal::Integer(12)),
                    Some(FieldVal::Integer(13)),
                ],
            }],
            size: size_of::<RowGroup>() + 3 * size_of::<u32>() + size_of::<Option<FieldVal>>() + 8,
        };
        let mut points = HashMap::new();
        points.insert((0, 0), row_group);
        tsf.put_points(0, points);

        assert_eq!(
            tsf.mut_cache.read().get_data(0, |_| true, |_| true).len(),
            1
        );
        tsf.delete_series(
            &[0],
            &TimeRange {
                min_ts: 0,
                max_ts: 200,
            },
        );
        assert!(tsf
            .mut_cache
            .read()
            .get_data(0, |_| true, |_| true)
            .is_empty());
    }

    // Util function for testing with summary modification.
    async fn update_ts_family_version(
        version_set: Arc<tokio::sync::RwLock<VersionSet>>,
        ts_family_id: TseriesFamilyId,
        mut summary_task_receiver: UnboundedReceiver<SummaryTask>,
    ) {
        let mut version_edits: Vec<VersionEdit> = Vec::new();
        let mut min_seq: u64 = 0;
        while let Some(summary_task) = summary_task_receiver.recv().await {
            for edit in summary_task.write_summary_request().edits.into_iter() {
                if edit.tsf_id == ts_family_id {
                    version_edits.push(edit.clone());
                    if edit.has_seq_no {
                        min_seq = edit.seq_no;
                    }
                }
            }
        }
        let version_set = version_set.write().await;
        if let Some(ts_family) = version_set.get_tsfamily_by_tf_id(ts_family_id).await {
            let mut ts_family = ts_family.write();
            let new_version = ts_family
                .version()
                .copy_apply_version_edits(version_edits, Some(min_seq));
            ts_family.new_version(new_version);
        }
    }

    #[tokio::test]
    pub async fn test_read_with_tomb() {
        let config = get_config("../config/config_31001.toml");
        let meta_manager: MetaRef = RemoteMetaManager::new(config.cluster).await;
        let _ = meta_manager
            .tenant_manager()
            .create_tenant("cnosdb".to_string(), TenantOptions::default())
            .await;
        let dir = PathBuf::from("db/tsm/test/0".to_string());
        if !file_manager::try_exists(&dir) {
            std::fs::create_dir_all(&dir).unwrap();
        }

        let dir = PathBuf::from("data/db".to_string());
        if !file_manager::try_exists(&dir) {
            std::fs::create_dir_all(&dir).unwrap();
        }

        let mem = MemCache::new(0, 1000, 0);
        let row_group = RowGroup {
            schema: default_with_field_id(vec![0, 1, 2]),
            range: TimeRange {
                min_ts: 1,
                max_ts: 100,
            },
            rows: vec![RowData {
                ts: 10,
                fields: vec![
                    Some(FieldVal::Integer(11)),
                    Some(FieldVal::Integer(12)),
                    Some(FieldVal::Integer(13)),
                ],
            }],
            size: size_of::<RowGroup>() + 3 * size_of::<u32>() + size_of::<Option<FieldVal>>() + 8,
        };
        mem.write_group(1, 0, row_group);

        let mem = Arc::new(RwLock::new(mem));
        let req_mem = vec![(0, mem)];
        let flush_seq = FlushReq { mems: req_mem };

        let dir = "/tmp/test/ts_family/read_with_tomb";
        let _ = std::fs::remove_dir(dir);
        std::fs::create_dir_all(dir).unwrap();
        let mut global_config = get_config("../config/config.toml");
        global_config.storage.path = dir.to_string();
        let opt = Arc::new(Options::from(&global_config));

        let database = "test_db".to_string();
        let kernel = Arc::new(GlobalContext::new());
        let (summary_task_sender, summary_task_receiver) = mpsc::unbounded_channel();
        let (compact_task_sender, compact_task_receiver) = mpsc::unbounded_channel();
        let (flush_task_sender, _) = mpsc::unbounded_channel();
        let version_set: Arc<tokio::sync::RwLock<VersionSet>> = Arc::new(tokio::sync::RwLock::new(
            VersionSet::new(
                meta_manager.clone(),
                opt.clone(),
                HashMap::new(),
                flush_task_sender.clone(),
            )
            .await
            .unwrap(),
        ));
        version_set
            .write()
            .await
            .create_db(
                DatabaseSchema::new("cnosdb", &database),
                meta_manager.clone(),
            )
            .await
            .unwrap();
        let db = version_set
            .write()
            .await
            .get_db("cnosdb", &database)
            .unwrap();

        let ts_family_id = db
            .write()
            .await
            .add_tsfamily(
                0,
                0,
                None,
                summary_task_sender.clone(),
                flush_task_sender.clone(),
            )
            .read()
            .tf_id();

        run_flush_memtable_job(
            flush_seq,
            kernel,
            version_set.clone(),
            summary_task_sender,
            compact_task_sender,
        )
        .await
        .unwrap();

        update_ts_family_version(version_set.clone(), ts_family_id, summary_task_receiver).await;

        let version_set = version_set.write().await;
        let tsf = version_set
            .get_tsfamily_by_name("cnosdb", &database)
            .await
            .unwrap();
        let version = tsf.write().version();
        version.levels_info[1]
            .read_column_file(
                ts_family_id,
                0,
                &TimeRange {
                    max_ts: 0,
                    min_ts: 0,
                },
            )
            .await;

        let file = version.levels_info[1].files[0].clone();

        let dir = opt.storage.tsm_dir(&database, ts_family_id);
        let mut tombstone = TsmTombstone::open(dir, file.file_id).await.unwrap();
        tombstone
            .add_range(&[0], &TimeRange::new(0, 0))
            .await
            .unwrap();
        tombstone.flush().await.unwrap();

        version.levels_info[1]
            .read_column_file(
                0,
                0,
                &TimeRange {
                    max_ts: 0,
                    min_ts: 0,
                },
            )
            .await;
    }
}<|MERGE_RESOLUTION|>--- conflicted
+++ resolved
@@ -908,18 +908,14 @@
     use std::mem::{size_of, size_of_val};
     use std::{collections::HashMap, path::PathBuf, sync::Arc};
 
-<<<<<<< HEAD
     use meta::meta_manager::RemoteMetaManager;
     use meta::MetaRef;
-=======
     use config::{get_config, ClusterConfig};
     use lru_cache::ShardedCache;
-    use meta::meta_client::{MetaRef, RemoteMetaManager};
     use models::{
         schema::{DatabaseSchema, TenantOptions},
         Timestamp, ValueType,
     };
->>>>>>> 4e0a4e51
     use parking_lot::{Mutex, RwLock};
     use tokio::sync::mpsc;
     use tokio::sync::mpsc::UnboundedReceiver;
@@ -938,10 +934,7 @@
         version_set::VersionSet,
         TseriesFamilyId,
     };
-<<<<<<< HEAD
     use config::{get_config, ClusterConfig};
-=======
->>>>>>> 4e0a4e51
 
     use super::{ColumnFile, LevelInfo};
 
