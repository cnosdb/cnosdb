[package]
name = "e2e_test"
version.workspace = true
edition.workspace = true

# See more keys and their definitions at https://doc.rust-lang.org/cargo/reference/manifest.html

[dependencies]
actix-rt = { workspace = true }
protos = { path = "../common/protos", features = ["test"] }
models = { path = "../common/models" }
meta = { path = "../meta" }
sysinfo = {workspace = true, optional = false}
arrow-schema = {workspace = true, optional = false}

[dev-dependencies]
http_protocol = { path = "../common/http_protocol", features = ["http_client"] }
<<<<<<< HEAD
meta = { path = "../meta" }
models = { path = "../common/models" }
=======
models = { path = "../common/models" }

>>>>>>> 806201dd
flatbuffers = { workspace = true }
tonic = { workspace = true, features = ["tls", "transport"] }
tokio = { workspace = true, features = ["full"] }
tokio-stream = { workspace = true }
datafusion = { workspace = true }
arrow-flight = { workspace = true, features = ["flight-sql-experimental"] }
futures = { workspace = true, default-features = false, features = ["alloc"] }
<<<<<<< HEAD

[features]
default = []
coorfinator_e2e_test = []
=======
protobuf = { workspace = true }
>>>>>>> 806201dd
<|MERGE_RESOLUTION|>--- conflicted
+++ resolved
@@ -15,13 +15,8 @@
 
 [dev-dependencies]
 http_protocol = { path = "../common/http_protocol", features = ["http_client"] }
-<<<<<<< HEAD
 meta = { path = "../meta" }
 models = { path = "../common/models" }
-=======
-models = { path = "../common/models" }
-
->>>>>>> 806201dd
 flatbuffers = { workspace = true }
 tonic = { workspace = true, features = ["tls", "transport"] }
 tokio = { workspace = true, features = ["full"] }
@@ -29,11 +24,8 @@
 datafusion = { workspace = true }
 arrow-flight = { workspace = true, features = ["flight-sql-experimental"] }
 futures = { workspace = true, default-features = false, features = ["alloc"] }
-<<<<<<< HEAD
+protobuf = { workspace = true }
 
 [features]
 default = []
-coorfinator_e2e_test = []
-=======
-protobuf = { workspace = true }
->>>>>>> 806201dd
+coorfinator_e2e_test = []