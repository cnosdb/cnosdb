--- conflicted
+++ resolved
@@ -7,11 +7,7 @@
 use coordinator::hh_queue::HintedOffManager;
 use coordinator::service::CoordService;
 use coordinator::writer::PointWriter;
-<<<<<<< HEAD
-use futures::TryFutureExt;
-=======
 use mem_allocator::Jemalloc;
->>>>>>> 7025515d
 use meta::meta_manager::RemoteMetaManager;
 use meta::{MetaClientRef, MetaRef};
 use metrics::init_tskv_metrics_recorder;
@@ -176,13 +172,8 @@
         let (mut server, tskv) = match &cli.subcmd {
             SubCommand::Tskv {} => {
                 meta_manager.admin_meta().add_data_node().await.unwrap();
-<<<<<<< HEAD
                 meta_manager.use_tenant(Some("".to_string())).await.unwrap();
 
-                let tskv_options = tskv::Options::from(&global_config);
-                let query_options = tskv::Options::from(&global_config);
-=======
->>>>>>> 7025515d
                 let kv_inst = Arc::new(
                     TsKv::open(meta_manager.clone(), options.clone(), runtime)
                         .await
