--- conflicted
+++ resolved
@@ -218,48 +218,4 @@
             }
         }
     }
-<<<<<<< HEAD
-}
-
-mod test {
-    use std::sync::Arc;
-    use std::time::Duration;
-
-    use datafusion::arrow::util::pretty::pretty_format_batches;
-
-    use config::get_config;
-    use protos::{kv_service, models_helper};
-    use trace::init_default_global_tracing;
-    use tskv::engine::Engine;
-    use tskv::{kv_option, TsKv};
-
-    #[tokio::test]
-    async fn test_query() {
-        init_default_global_tracing("tskv_log", "tskv.log", "debug");
-        let mut global_config = (*get_config("../config/config.toml")).clone();
-        global_config.wal_config_dir = "/tmp/test/wal".to_string();
-        let opt = kv_option::Options::from(&global_config);
-
-        let tskv = TsKv::open(opt, global_config.tsfamily_num).await.unwrap();
-
-        let mut fbb = flatbuffers::FlatBufferBuilder::new();
-        let points = models_helper::create_random_points_with_delta(&mut fbb, 200);
-        fbb.finish(points, None);
-        let points = fbb.finished_data().to_vec();
-        let request = kv_service::WritePointsRpcRequest { version: 1, points };
-
-        tskv.write(request.clone()).await.unwrap();
-        tokio::time::sleep(Duration::from_secs(3)).await;
-
-        let query = query::db::Db::new(Arc::new(tskv));
-        let res = query.run_query("select * from cnosdb.db.table").await;
-        if let Some(res) = res {
-            let scheduled = pretty_format_batches(&*res).unwrap().to_string();
-            println!("{}", scheduled);
-            return;
-        }
-        println!("find none row")
-    }
-=======
->>>>>>> 376b5ec3
 }