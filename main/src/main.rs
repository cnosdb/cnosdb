--- conflicted
+++ resolved
@@ -5,11 +5,8 @@
 use once_cell::sync::Lazy;
 use tokio::runtime::Runtime;
 
-<<<<<<< HEAD
 use async_channel as channel;
-=======
-use crossbeam::channel;
->>>>>>> 729efdf3
+
 use protos::kv_service::tskv_service_server::TskvServiceServer;
 use query::db::Db;
 use trace::init_default_global_tracing;
@@ -122,15 +119,8 @@
                 let (sender, receiver) = channel::unbounded();
 
                 let tskv_options = tskv::Options::from(global_config);
-<<<<<<< HEAD
-                let tskv = Arc::new(
-                    TsKv::open(tskv_options, global_config.tsfamily_num)
-                        .await
-                        .unwrap(),
-                );
-=======
+
                 let tskv = Arc::new(TsKv::open(tskv_options).await.unwrap());
->>>>>>> 729efdf3
 
                 for _ in 0..1 {
                     TsKv::start(tskv.clone(), receiver.clone());
