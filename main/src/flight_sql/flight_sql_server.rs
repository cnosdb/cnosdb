use std::pin::Pin;
use std::time::Duration;

use arrow_flight::flight_service_server::FlightService;
use arrow_flight::sql::server::FlightSqlService;
use arrow_flight::sql::{
    ActionClosePreparedStatementRequest, ActionCreatePreparedStatementRequest,
    ActionCreatePreparedStatementResult, CommandGetCatalogs, CommandGetCrossReference,
    CommandGetDbSchemas, CommandGetExportedKeys, CommandGetImportedKeys, CommandGetPrimaryKeys,
    CommandGetSqlInfo, CommandGetTableTypes, CommandGetTables, CommandPreparedStatementQuery,
    CommandPreparedStatementUpdate, CommandStatementQuery, CommandStatementUpdate, SqlInfo,
    TicketStatementQuery,
};
use arrow_flight::{
    utils as flight_utils, Action, FlightData, FlightDescriptor, FlightInfo, HandshakeRequest,
    HandshakeResponse, IpcMessage, SchemaAsIpc, Ticket,
};
use datafusion::arrow::datatypes::{Schema, ToByteSlice};
use datafusion::arrow::ipc::writer::IpcWriteOptions;
use futures::Stream;
use http_protocol::header::{DB, TENANT};
use models::auth::user::User;
use models::oid::UuidGenerator;
use moka::sync::Cache;
use prost::bytes::Bytes;
use spi::query::execution::Output;
use spi::server::dbms::DBMSRef;
use spi::service::protocol::{Context, ContextBuilder, Query, QueryHandle};
use tonic::metadata::MetadataMap;
use tonic::{Request, Response, Status, Streaming};
use trace::debug;

use super::auth_middleware::CallHeaderAuthenticator;
use crate::flight_sql::auth_middleware::AuthResult;
use crate::flight_sql::utils;
<<<<<<< HEAD

=======
>>>>>>> b81559a1
pub struct FlightSqlServiceImpl<T> {
    instance: DBMSRef,
    authenticator: T,
    id_generator: UuidGenerator,

    result_cache: Cache<Vec<u8>, Output>,
}

impl<T> FlightSqlServiceImpl<T> {
    pub fn new(instance: DBMSRef, authenticator: T) -> Self {
        let result_cache = Cache::builder()
            .thread_pool_enabled(false)
            // Time to live (TTL): 2 minutes
            // The query results are only cached for 2 minutes and expire after 2 minutes
            .time_to_live(Duration::from_secs(2 * 60))
            .build();

        Self {
            instance,
            authenticator,
            id_generator: Default::default(),
            result_cache,
        }
    }
}

impl<T> FlightSqlServiceImpl<T>
where
    T: CallHeaderAuthenticator + Send + Sync + 'static,
{
    async fn precess_statement_query_req(
        &self,
        sql: String,
        request: Request<FlightDescriptor>,
    ) -> Result<Response<FlightInfo>, Status> {
        let (result_ident, query_result) = self.auth_and_execute(sql, request.metadata()).await?;

        // get result metadata
        let output = query_result.result();
        let schema = output.schema();
        let total_records = output.num_rows();

        // cache result wait cli fetching
        self.result_cache.insert(result_ident.clone(), output);

        // construct response start
        let flight_info = self.construct_flight_info(
            result_ident,
            schema.as_ref(),
            total_records as i64,
            request.into_inner(),
        )?;

        Ok(Response::new(flight_info))
    }

    /// 1. auth request
    /// 2. execute query
    async fn auth_and_execute(
        &self,
        sql: String,
        metadata: &MetadataMap,
    ) -> Result<(Vec<u8>, QueryHandle), Status> {
        let auth_result = self.authenticator.authenticate(metadata).await?;
        let user = auth_result.identity();

        // construct context by user_info and headers(parse tenant & default database)
        let ctx = self.construct_context(user, metadata)?;

        // execute sql
        let query_result = self.execute(sql, ctx).await?;

        // generate result identifier
        let result_ident = self.id_generator.next_id().to_le_bytes().to_vec();

        Ok((result_ident, query_result))
    }

    fn construct_flight_info(
        &self,
        result_ident: impl Into<Bytes>,
        schema: &Schema,
        total_records: i64,
        flight_descriptor: FlightDescriptor,
    ) -> Result<FlightInfo, Status> {
        let option = IpcWriteOptions::default();
        let ipc_message = SchemaAsIpc::new(schema, &option)
            .try_into()
            .map_err(|e| Status::internal(format!("{}", e)))?;
        let tkt = TicketStatementQuery {
            statement_handle: result_ident.into(),
        };
        let endpoint = utils::endpoint(tkt, Default::default()).map_err(Status::internal)?;

        let flight_info = FlightInfo::new(
            ipc_message,
            Some(flight_descriptor),
            vec![endpoint],
            total_records,
            -1,
        );

        Ok(flight_info)
    }

    fn construct_context(
        &self,
        user_info: User,
        metadata: &MetadataMap,
    ) -> Result<Context, Status> {
        // parse tenant & default database
        let tenant = utils::get_value_from_header(metadata, TENANT, "");
        let db = utils::get_value_from_header(metadata, DB, "");
        let ctx = ContextBuilder::new(user_info)
            .with_tenant(tenant)
            .with_database(db)
            .build();

        Ok(ctx)
    }

    async fn execute(&self, sql: String, ctx: Context) -> Result<QueryHandle, Status> {
        // execute sql
        let query = Query::new(ctx, sql);
        let query_result = self.instance.execute(&query).await.map_err(|e| {
            // TODO convert error message
            Status::internal(format!("{}", e))
        })?;

        Ok(query_result)
    }

    fn fetch_result_set(
        &self,
        statement_handle: &[u8],
    ) -> Result<<Self as FlightService>::DoGetStream, Status> {
        let output = self.result_cache.get(statement_handle).ok_or_else(|| {
            Status::internal(format!(
                "The result of query({:?}) does not exist or has expired",
                statement_handle
            ))
        })?;

        let schema = (*output.schema()).clone();
        let batches = output.chunk_result().to_owned();

        let flight_data = flight_utils::batches_to_flight_data(schema, batches)
            .map_err(|e| Status::internal(format!("Could not convert batches, error: {}", e)))?
            .into_iter()
            .map(Ok);
        let stream: Pin<Box<dyn Stream<Item = Result<FlightData, Status>> + Send>> =
            Box::pin(futures::stream::iter(flight_data));

        Ok(stream)
    }

    fn fetch_affected_rows_count(&self, statement_handle: &[u8]) -> Result<i64, Status> {
        let result_set = self.result_cache.get(statement_handle).ok_or_else(|| {
            Status::internal(format!(
                "The result of query({:?}) does not exist or has expired",
                statement_handle
            ))
        })?;

        Ok(result_set.affected_rows())
    }
}

/// use jdbc to execute statement query:
///
/// e.g.
/// ```java
/// .   final Properties properties = new Properties();
/// .   
/// .   properties.put(ArrowFlightConnectionProperty.USER.camelName(), user);
/// .   properties.put(ArrowFlightConnectionProperty.PASSWORD.camelName(), password);
/// .   properties.put("tenant", "cnosdb");
/// .   //        properties.put("db", "db1");
/// .   properties.put("useEncryption", false);
/// .   
/// .   try (Connection connection = DriverManager.getConnection(
/// .           "jdbc:arrow-flight-sql://" + host + ":" + port, properties);
/// .        Statement stmt = connection.createStatement()) {
/// .   //            assert stmt.execute("DROP DATABASE IF EXISTS oceanic_station;");
/// .   //            assert stmt.execute("CREATE DATABASE IF NOT EXISTS oceanic_station;");
/// .       stmt.execute("CREATE TABLE IF NOT EXISTS air\n" +
/// .               "(\n" +
/// .               "    visibility  DOUBLE,\n" +
/// .               "    temperature DOUBLE,\n" +
/// .               "    pressure    DOUBLE,\n" +
/// .               "    TAGS(station)\n" +
/// .               ");");
/// .       stmt.execute("INSERT INTO air (TIME, station, visibility, temperature, pressure) VALUES\n" +
/// .               "    (1666165200290401000, 'XiaoMaiDao', 56, 69, 77);");
/// .   
/// .       ResultSet resultSet = stmt.executeQuery("select * from air limit 1;");
/// .   
/// .       while (resultSet.next()) {
/// .           assertNotNull(resultSet.getString(1));
/// .       }
/// .   }
/// ```
/// 1. do_handshake: basic auth -> baerar token
/// 2. do_action_create_prepared_statement: sql(baerar token) -> sql
/// 3. do_put_prepared_statement_update: not use
/// 4. get_flight_info_prepared_statement: sql(baerar token) -> address of resut set
/// 5. do_get_statement: address of resut set(baerar token) -> resut set stream
/// ```
///
/// use flight sql to execute statement query:
///
/// e.g.
///
/// 1. do_handshake: basic auth -> baerar token
/// 4. get_flight_info_statement: sql(baerar token) -> address of resut set
/// 5. do_get_statement: address of resut set(baerar token) -> resut set stream
///
#[tonic::async_trait]
impl<T> FlightSqlService for FlightSqlServiceImpl<T>
where
    T: CallHeaderAuthenticator + Send + Sync + 'static,
{
    type FlightService = FlightSqlServiceImpl<T>;

    /// Perform client authentication
    async fn do_handshake(
        &self,
        request: Request<Streaming<HandshakeRequest>>,
    ) -> Result<
        Response<Pin<Box<dyn Stream<Item = Result<HandshakeResponse, Status>> + Send>>>,
        Status,
    > {
        debug!("do_handshake: {:?}", request);

        let meta_data = request.metadata();
        let auth_result = self.authenticator.authenticate(meta_data).await?;

        let output: Pin<Box<dyn Stream<Item = Result<HandshakeResponse, Status>> + Send>> =
            Box::pin(futures::stream::empty());
        let mut resp = Response::new(output);

        // Append the token generated by authenticator to the response header
        auth_result.append_to_outgoing_headers(resp.metadata_mut())?;

        return Ok(resp);
    }

    /// Execute an ad-hoc SQL query.
    ///
    /// Return the address of the result set,
    /// waiting to call [`Self::do_get_statement`] to get the result set.
    async fn get_flight_info_statement(
        &self,
        query: CommandStatementQuery,
        request: Request<FlightDescriptor>,
    ) -> Result<Response<FlightInfo>, Status> {
        debug!(
            "get_flight_info_statement: query: {:?}, request: {:?}",
            query, request
        );

        let CommandStatementQuery { query: sql } = query;

        self.precess_statement_query_req(sql, request).await
    }

    /// Fetch meta of the prepared statement.
    ///
    /// The prepared statement can be reused after fetching results.
    async fn get_flight_info_prepared_statement(
        &self,
        query: CommandPreparedStatementQuery,
        request: Request<FlightDescriptor>,
    ) -> Result<Response<FlightInfo>, Status> {
        debug!(
            "get_flight_info_prepared_statement: query: {:?}, request: {:?}",
            query, request
        );

        let CommandPreparedStatementQuery {
            prepared_statement_handle,
        } = query;
        let prepared_statement_handle = prepared_statement_handle.to_byte_slice().to_owned();

        // get metadata of result from cache
        let output = self
            .result_cache
            .get(&prepared_statement_handle)
            .ok_or_else(|| {
                Status::internal(format!(
                    "The result of query({:?}) does not exist or has expired",
                    prepared_statement_handle
                ))
            })?;
        let schema = output.schema();
        let total_records = output.num_rows();

        // construct response start
        let flight_info = self.construct_flight_info(
            prepared_statement_handle,
            schema.as_ref(),
            total_records as i64,
            request.into_inner(),
        )?;

        Ok(Response::new(flight_info))
    }

    /// TODO support
    /// wait for <https://github.com/cnosdb/cnosdb/issues/642>
    async fn get_flight_info_catalogs(
        &self,
        query: CommandGetCatalogs,
        request: Request<FlightDescriptor>,
    ) -> Result<Response<FlightInfo>, Status> {
        debug!(
            "get_flight_info_catalogs: query: {:?}, request: {:?}",
            query, request
        );

        Err(Status::unimplemented(
            "get_flight_info_catalogs not implemented",
        ))
    }

    /// TODO support
    /// wait for <https://github.com/cnosdb/cnosdb/issues/642>
    async fn get_flight_info_schemas(
        &self,
        query: CommandGetDbSchemas,
        request: Request<FlightDescriptor>,
    ) -> Result<Response<FlightInfo>, Status> {
        debug!(
            "get_flight_info_schemas: query: {:?}, request: {:?}",
            query, request
        );

        Err(Status::unimplemented(
            "get_flight_info_schemas not implemented",
        ))
    }

    /// TODO support
    /// wait for <https://github.com/cnosdb/cnosdb/issues/642>
    async fn get_flight_info_tables(
        &self,
        query: CommandGetTables,
        request: Request<FlightDescriptor>,
    ) -> Result<Response<FlightInfo>, Status> {
        debug!(
            "get_flight_info_tables: query: {:?}, request: {:?}",
            query, request
        );

        Err(Status::unimplemented(
            "get_flight_info_tables not implemented",
        ))
    }

    /// TODO support
    /// wait for <https://github.com/cnosdb/cnosdb/issues/642>
    async fn get_flight_info_table_types(
        &self,
        query: CommandGetTableTypes,
        request: Request<FlightDescriptor>,
    ) -> Result<Response<FlightInfo>, Status> {
        debug!(
            "get_flight_info_table_types: query: {:?}, request: {:?}",
            query, request
        );

        Err(Status::unimplemented(
            "get_flight_info_table_types not implemented",
        ))
    }

    /// not support
    async fn get_flight_info_sql_info(
        &self,
        query: CommandGetSqlInfo,
        request: Request<FlightDescriptor>,
    ) -> Result<Response<FlightInfo>, Status> {
        debug!(
            "get_flight_info_sql_info: query: {:?}, request: {:?}",
            query, request
        );

        Err(Status::unimplemented(
            "get_flight_info_sql_info not implemented",
        ))
    }

    /// not support
    async fn get_flight_info_primary_keys(
        &self,
        query: CommandGetPrimaryKeys,
        request: Request<FlightDescriptor>,
    ) -> Result<Response<FlightInfo>, Status> {
        debug!(
            "get_flight_info_primary_keys: query: {:?}, request: {:?}",
            query, request
        );

        Err(Status::unimplemented(
            "get_flight_info_primary_keys not implemented",
        ))
    }

    /// not support
    async fn get_flight_info_exported_keys(
        &self,
        query: CommandGetExportedKeys,
        request: Request<FlightDescriptor>,
    ) -> Result<Response<FlightInfo>, Status> {
        debug!(
            "get_flight_info_exported_keys: query: {:?}, request: {:?}",
            query, request
        );

        Err(Status::unimplemented(
            "get_flight_info_exported_keys not implemented",
        ))
    }

    /// not support
    async fn get_flight_info_imported_keys(
        &self,
        query: CommandGetImportedKeys,
        request: Request<FlightDescriptor>,
    ) -> Result<Response<FlightInfo>, Status> {
        debug!(
            "get_flight_info_imported_keys: query: {:?}, request: {:?}",
            query, request
        );

        Err(Status::unimplemented(
            "get_flight_info_imported_keys not implemented",
        ))
    }

    /// not support
    async fn get_flight_info_cross_reference(
        &self,
        query: CommandGetCrossReference,
        request: Request<FlightDescriptor>,
    ) -> Result<Response<FlightInfo>, Status> {
        debug!(
            "get_flight_info_cross_reference: query: {:?}, request: {:?}",
            query, request
        );

        Err(Status::unimplemented(
            "get_flight_info_imported_keys not implemented",
        ))
    }

    /// Fetch the ad-hoc SQL query's result set
    ///
    /// [`TicketStatementQuery`] is the result obtained after calling [`Self::get_flight_info_statement`]
    async fn do_get_statement(
        &self,
        ticket: TicketStatementQuery,
        request: Request<Ticket>,
    ) -> Result<Response<<Self as FlightService>::DoGetStream>, Status> {
        debug!(
            "do_get_statement: query: {:?}, request: {:?}",
            ticket, request
        );

        let TicketStatementQuery { statement_handle } = ticket;

        let output = self.fetch_result_set(&statement_handle)?;

        // clear cache of this query
        self.result_cache
            .invalidate(statement_handle.to_byte_slice());

        Ok(Response::new(output))
    }

    /// Fetch the prepared SQL query's result set
    ///
    /// [`CommandPreparedStatementQuery`] is the result obtained after calling [`Self::get_flight_info_prepared_statement`]
    async fn do_get_prepared_statement(
        &self,
        query: CommandPreparedStatementQuery,
        request: Request<Ticket>,
    ) -> Result<Response<<Self as FlightService>::DoGetStream>, Status> {
        debug!(
            "do_get_prepared_statement: query: {:?}, request: {:?}",
            query, request
        );

        let prepared_statement_handle = query.prepared_statement_handle.to_byte_slice();

        let output = self.fetch_result_set(prepared_statement_handle)?;

        // clear cache of this query
        self.result_cache
            .invalidate(prepared_statement_handle.to_byte_slice());

        Ok(Response::new(output))
    }

    /// TODO support
    /// wait for <https://github.com/cnosdb/cnosdb/issues/642>
    async fn do_get_catalogs(
        &self,
        query: CommandGetCatalogs,
        request: Request<Ticket>,
    ) -> Result<Response<<Self as FlightService>::DoGetStream>, Status> {
        debug!(
            "do_get_catalogs: query: {:?}, request: {:?}",
            query, request
        );

        Err(Status::unimplemented("do_get_catalogs not implemented"))
    }

    /// TODO support
    /// wait for <https://github.com/cnosdb/cnosdb/issues/642>
    async fn do_get_schemas(
        &self,
        query: CommandGetDbSchemas,
        request: Request<Ticket>,
    ) -> Result<Response<<Self as FlightService>::DoGetStream>, Status> {
        debug!("do_get_schemas: query: {:?}, request: {:?}", query, request);

        Err(Status::unimplemented("do_get_schemas not implemented"))
    }

    /// TODO support
    /// wait for `<https://github.com/cnosdb/cnosdb/issues/642>`
    async fn do_get_tables(
        &self,
        query: CommandGetTables,
        request: Request<Ticket>,
    ) -> Result<Response<<Self as FlightService>::DoGetStream>, Status> {
        debug!("do_get_tables: query: {:?}, request: {:?}", query, request);

        Err(Status::unimplemented("do_get_tables not implemented"))
    }

    /// TODO support
    /// wait for <https://github.com/cnosdb/cnosdb/issues/642>
    async fn do_get_table_types(
        &self,
        query: CommandGetTableTypes,
        request: Request<Ticket>,
    ) -> Result<Response<<Self as FlightService>::DoGetStream>, Status> {
        debug!(
            "do_get_table_types: query: {:?}, request: {:?}",
            query, request
        );

        Err(Status::unimplemented("do_get_table_types not implemented"))
    }

    /// not support
    async fn do_get_sql_info(
        &self,
        query: CommandGetSqlInfo,
        request: Request<Ticket>,
    ) -> Result<Response<<Self as FlightService>::DoGetStream>, Status> {
        debug!(
            "do_get_sql_info: query: {:?}, request: {:?}",
            query, request
        );

        Err(Status::unimplemented("do_get_sql_info not implemented"))
    }

    /// not support
    async fn do_get_primary_keys(
        &self,
        query: CommandGetPrimaryKeys,
        request: Request<Ticket>,
    ) -> Result<Response<<Self as FlightService>::DoGetStream>, Status> {
        debug!(
            "do_get_primary_keys: query: {:?}, request: {:?}",
            query, request
        );

        Err(Status::unimplemented("do_get_primary_keys not implemented"))
    }

    /// not support
    async fn do_get_exported_keys(
        &self,
        query: CommandGetExportedKeys,
        request: Request<Ticket>,
    ) -> Result<Response<<Self as FlightService>::DoGetStream>, Status> {
        debug!(
            "do_get_exported_keys: query: {:?}, request: {:?}",
            query, request
        );

        Err(Status::unimplemented(
            "do_get_exported_keys not implemented",
        ))
    }

    /// not support
    async fn do_get_imported_keys(
        &self,
        _query: CommandGetImportedKeys,
        _request: Request<Ticket>,
    ) -> Result<Response<<Self as FlightService>::DoGetStream>, Status> {
        Err(Status::unimplemented(
            "do_get_imported_keys not implemented",
        ))
    }

    /// not support
    async fn do_get_cross_reference(
        &self,
        _query: CommandGetCrossReference,
        _request: Request<Ticket>,
    ) -> Result<Response<<Self as FlightService>::DoGetStream>, Status> {
        Err(Status::unimplemented(
            "do_get_cross_reference not implemented",
        ))
    }

    /// Execute an ad-hoc SQL query and return the number of affected rows.
    async fn do_put_statement_update(
        &self,
        ticket: CommandStatementUpdate,
        request: Request<Streaming<FlightData>>,
    ) -> Result<i64, Status> {
        debug!(
            "do_put_statement_update: query: {:?}, request: {:?}",
            ticket, request
        );

        let CommandStatementUpdate { query } = ticket;

        let metadata = request.metadata();

        let (_, query_result) = self.auth_and_execute(query, metadata).await?;

        let affected_rows = query_result.result().affected_rows();

        Ok(affected_rows)
    }

    /// not support
    async fn do_put_prepared_statement_query(
        &self,
        query: CommandPreparedStatementQuery,
        request: Request<Streaming<FlightData>>,
    ) -> Result<Response<<Self as FlightService>::DoPutStream>, Status> {
        debug!(
            "do_put_prepared_statement_query: query: {:?}, request: {:?}",
            query, request
        );

        Err(Status::unimplemented(
            "do_put_prepared_statement_query not implemented",
        ))
    }

    /// Execute the query and return the number of affected rows.
    /// The prepared statement can be reused afterwards.
    ///
    /// Prepared statement is not supported,
    /// because ad-hoc statement of flight jdbc needs to call this interface, so it is simple to implement
    async fn do_put_prepared_statement_update(
        &self,
        query: CommandPreparedStatementUpdate,
        request: Request<Streaming<FlightData>>,
    ) -> Result<i64, Status> {
        debug!(
            "do_put_prepared_statement_update: query: {:?}, request: {:?}",
            query, request
        );

        let prepared_statement_handle = query.prepared_statement_handle.to_byte_slice();

        let rows_count = self.fetch_affected_rows_count(prepared_statement_handle)?;

        Ok(rows_count)
    }

    /// Prepared statement is not supported,
    /// because ad-hoc statement of flight jdbc needs to call this interface,
    /// so directly return the sql as the result.
    async fn do_action_create_prepared_statement(
        &self,
        query: ActionCreatePreparedStatementRequest,
        request: Request<Action>,
    ) -> Result<ActionCreatePreparedStatementResult, Status> {
        debug!(
            "do_action_create_prepared_statement: query: {:?}, request: {:?}",
            query, request
        );

        let ActionCreatePreparedStatementRequest { query: sql } = query;
        let metadata = request.metadata();

        let user_info = self.authenticator.authenticate(metadata).await?.identity();

        // construct context by user_info and headers(parse tenant & default database)
        let ctx = self.construct_context(user_info, metadata)?;

        // execute sql
        let query_result = self.execute(sql, ctx).await?;

        // generate result identifier
        let result_ident = self.id_generator.next_id().to_le_bytes().to_vec();

        // get result metadata
        let output = query_result.result();
        let schema = output.schema();
        let _total_records = output.num_rows();

        // cache result wait cli fetching
        self.result_cache.insert(result_ident.clone(), output);

        // construct response start
        let IpcMessage(dataset_schema) = IpcMessage::try_from(SchemaAsIpc::new(
            schema.as_ref(),
            &IpcWriteOptions::default(),
        ))
        .map_err(|e| Status::internal(format!("{}", e)))?;
        let result = ActionCreatePreparedStatementResult {
            prepared_statement_handle: result_ident.into(),
            dataset_schema,
            ..Default::default()
        };

        Ok(result)
    }

    /// Close a previously created prepared statement.
    ///
    /// Empty logic, because we not save created prepared statement.
    async fn do_action_close_prepared_statement(
        &self,
        query: ActionClosePreparedStatementRequest,
        request: Request<Action>,
    ) {
        debug!(
            "do_action_close_prepared_statement: query: {:?}, request: {:?}",
            query, request
        );
    }

    /// not support
    async fn register_sql_info(&self, _id: i32, _result: &SqlInfo) {
        debug!("register_sql_info: _id: {:?}, request: {:?}", _id, _result);
    }
}

#[cfg(test)]
mod test {
    use std::collections::HashMap;
    use std::sync::Arc;

    use arrow_flight::flight_service_client::FlightServiceClient;
    use arrow_flight::flight_service_server::FlightServiceServer;
    use arrow_flight::sql::{Any, CommandStatementQuery};
    use arrow_flight::{FlightDescriptor, HandshakeRequest, IpcMessage};
    use datafusion::arrow::buffer::Buffer;
    use datafusion::arrow::datatypes::Schema;
    use datafusion::arrow::{self, ipc};
    use futures::StreamExt;
    use http_protocol::header::AUTHORIZATION;
    use prost::Message;
    use spi::server::dbms::DatabaseManagerSystemMock;
    use tonic::metadata::MetadataValue;
    use tonic::transport::{Endpoint, Server};
    use tonic::Request;

    use crate::flight_sql::auth_middleware::basic_call_header_authenticator::BasicCallHeaderAuthenticator;
    use crate::flight_sql::auth_middleware::generated_bearer_token_authenticator::GeneratedBearerTokenAuthenticator;
    use crate::flight_sql::flight_sql_server::FlightSqlServiceImpl;
    use crate::flight_sql::utils;

    async fn run_test_server() {
        let addr = "0.0.0.0:31004".parse().expect("parse address");

        let instance = Arc::new(DatabaseManagerSystemMock {});
        let authenticator = GeneratedBearerTokenAuthenticator::new(
            BasicCallHeaderAuthenticator::new(instance.clone()),
        );

        let svc = FlightServiceServer::new(FlightSqlServiceImpl::new(instance, authenticator));

        println!("Listening on {:?}", addr);

        let server = Server::builder().add_service(svc).serve(addr);

        let _handle = tokio::spawn(server);
    }

    #[tokio::test]
    async fn test_client() {
        trace::init_default_global_tracing("/tmp", "test_rust.log", "info");

        run_test_server().await;

        let endpoint = Endpoint::from_static("http://localhost:31004");
        let mut client = FlightServiceClient::connect(endpoint)
            .await
            .expect("connect");

        // 1. handshake, basic authentication
        let mut req = Request::new(futures::stream::iter(vec![HandshakeRequest::default()]));
        req.metadata_mut().insert(
            AUTHORIZATION.as_str(),
            MetadataValue::from_static("Basic cm9vdDo="),
        );
        let resp = client.handshake(req).await.expect("handshake");
        println!("handshake resp: {:?}", resp.metadata());

        // 2. execute query, get result metadata
        let cmd = CommandStatementQuery {
            query: "select 1;".to_string(),
        };
        let any = Any::pack(&cmd).expect("pack");
        let fd = FlightDescriptor::new_cmd(any.encode_to_vec());
        let mut req = Request::new(fd);
        req.metadata_mut().insert(
            AUTHORIZATION.as_str(),
            resp.metadata().get(AUTHORIZATION.as_str()).unwrap().clone(),
        );
        let resp = client.get_flight_info(req).await.expect("get_flight_info");

        // 3. get result set
        let flight_info = resp.into_inner();
        let schema_ref =
            Arc::new(Schema::try_from(IpcMessage(flight_info.schema)).expect("Schema::try_from"));

        for ep in flight_info.endpoint {
            if let Some(tkt) = ep.ticket {
                let resp = client.do_get(tkt).await.expect("do_get");

                let mut stream = resp.into_inner();
                let mut dictionaries_by_id = HashMap::new();
                let mut chunks = vec![];

                while let Some(Ok(data)) = stream.next().await {
                    let message = arrow::ipc::root_as_message(&data.data_header[..])
                        .expect("root_as_message");

                    match message.header_type() {
                        ipc::MessageHeader::Schema => {
                            println!("a schema when messages are read",);
                        }
                        ipc::MessageHeader::RecordBatch => {
                            let batch = utils::record_batch_from_message(
                                message,
                                &Buffer::from(data.data_body),
                                schema_ref.clone(),
                                &dictionaries_by_id,
                            )
                            .expect("record_batch_from_message");

                            println!("ipc::MessageHeader::RecordBatch: {:?}", batch);

                            chunks.push(batch);
                        }
                        ipc::MessageHeader::DictionaryBatch => {
                            utils::dictionary_from_message(
                                message,
                                &Buffer::from(data.data_body),
                                schema_ref.clone(),
                                &mut dictionaries_by_id,
                            )
                            .expect("dictionary_from_message");
                        }
                        _t => {
                            panic!("Reading types other than record batches not yet supported");
                        }
                    }
                }
            };
        }
    }
}<|MERGE_RESOLUTION|>--- conflicted
+++ resolved
@@ -33,10 +33,6 @@
 use super::auth_middleware::CallHeaderAuthenticator;
 use crate::flight_sql::auth_middleware::AuthResult;
 use crate::flight_sql::utils;
-<<<<<<< HEAD
-
-=======
->>>>>>> b81559a1
 pub struct FlightSqlServiceImpl<T> {
     instance: DBMSRef,
     authenticator: T,
