use std::sync::Arc;

use chrono::Local;
use datafusion::arrow::util::pretty::pretty_format_batches;
use flatbuffers::FlatBufferBuilder;
use futures::StreamExt;
use hyper::{Body, Request, Response};
use lazy_static::lazy_static;
use line_protocol::{line_protocol_to_lines, Line};
use protos::kv_service::WritePointsRpcRequest;
use protos::models::{
    self as fb_models, FieldBuilder, Point, PointArgs, Points, PointsArgs, TagBuilder,
};
use query::db::Db;
use regex::Regex;
use snafu::ResultExt;
use tokio::sync::oneshot;
use trace::debug;

<<<<<<< HEAD
use async_channel as channel;

use crate::http::{parse_query, AsyncChanSendSnafu, Error, HyperSnafu, ParseLineProtocolSnafu};
=======
use crossbeam::channel;

use crate::http::{parse_query, CrossbeamSendSnafu, Error, HyperSnafu, ParseLineProtocolSnafu};
>>>>>>> 729efdf3

lazy_static! {
    static ref NUMBER_PATTERN: Regex = Regex::new(r"^[+-]?\d+([IiUu]?|(.\d*))$").unwrap();
    static ref STRING_PATTERN: Regex = Regex::new("^\".*\"$").unwrap();
    static ref TRUE_PATTERN: Regex = Regex::new("^(t|(true))$").unwrap();
    static ref FALSE_PATTERN: Regex = Regex::new("^(f|(false))$").unwrap();
}

pub(crate) async fn route(
    req: Request<Body>,
    db: Arc<Db>,
    sender: channel::Sender<tskv::Task>,
) -> Result<Response<Body>, Error> {
    match req.uri().path() {
        "/ping" => ping(req).await,
        "/write/line_protocol" => write_line_protocol(req, sender).await,
        "/query" => query(req, db).await,
        _ => message_404(req),
    }
}

pub(crate) async fn ping(req: Request<Body>) -> Result<Response<Body>, Error> {
    let mut verbose: Option<&str> = None;
    if let Some(query) = req.uri().query() {
        let query_params = parse_query(query);
        verbose = query_params.get("verbose").copied();
    }

    let resp = match verbose {
        Some(v) if !v.is_empty() && v != "0" || v != "false" => http::Response::builder()
            .body(Body::from(format!("{{ \"version\" = {} }}", "0.0.1")))
            .unwrap(),
        _ => http::Response::builder()
            .status(204)
            .body(Body::empty())
            .unwrap(),
    };

    Ok(resp)
}

pub(crate) async fn write_line_protocol(
    req: Request<Body>,
    sender: channel::Sender<tskv::Task>,
) -> Result<Response<Body>, Error> {
    let db: String;
    if let Some(query) = req.uri().query() {
        let query_params = parse_query(query);
        db = query_params.get("db").unwrap_or(&"").to_string();
    } else {
        return Err(Error::Syntax {
            reason: "Need some request parameters.".to_string(),
        });
    }

    if db.is_empty() {
        return Err(Error::Syntax {
            reason: "Request has no parameter 'db'.".to_string(),
        });
    }

    let mut body = req.into_body();
    let mut buffer: Vec<u8> = Vec::with_capacity(512);
    let mut len = 0_usize;
    while let Some(chunk) = body.next().await {
        let chunk = chunk.context(HyperSnafu)?;
        len += chunk.len();
        if len > 5 * 1024 * 1024 {
            return Err(Error::BodyOversize { size: 102400 });
        }
        buffer.extend_from_slice(chunk.as_ref());
    }
    let lines = String::from_utf8(buffer).map_err(|_| Error::NotUtf8)?;
    let line_protocol_lines = line_protocol_to_lines(&lines, Local::now().timestamp_millis())
        .context(ParseLineProtocolSnafu)?;
    debug!("Write request: {:?}", line_protocol_lines);
    let points = parse_lines_to_points(&db, &line_protocol_lines)?;

    let req = WritePointsRpcRequest { version: 1, points };

    // Send Request to handler
    let (tx, rx) = oneshot::channel();
    sender
        .send(tskv::Task::WritePoints { req, tx })
<<<<<<< HEAD
        .await
        .context(AsyncChanSendSnafu)?;
=======
        .context(CrossbeamSendSnafu)?; //CrossbeamSendSnafu  ChannelSendSnafu
>>>>>>> 729efdf3

    // Receive Response from handler
    let _ = match rx.await {
        Ok(Ok(resp)) => resp,
        Ok(Err(err)) => return Err(Error::Tskv { source: err }),
        Err(err) => return Err(Error::ChannelReceive { source: err }),
    };

    let resp = http::Response::builder()
        .status(204)
        .body(Body::empty())
        .unwrap();
    Ok(resp)
}

pub(crate) async fn query(req: Request<Body>, database: Arc<Db>) -> Result<Response<Body>, Error> {
    let db: String;
    if let Some(query) = req.uri().query() {
        let query_params = parse_query(query);
        db = query_params.get("db").unwrap_or(&"").to_string();
    } else {
        return Err(Error::Syntax {
            reason: "Need some request parameters.".to_string(),
        });
    }

    if db.is_empty() {
        return Err(Error::Syntax {
            reason: "Request has no parameter 'db'.".to_string(),
        });
    }

    let mut body = req.into_body();
    let mut buffer: Vec<u8> = Vec::with_capacity(512);
    let mut len = 0_usize;
    while let Some(chunk) = body.next().await {
        let chunk = chunk.context(HyperSnafu)?;
        len += chunk.len();
        if len > 5 * 1024 * 1024 {
            return Err(Error::BodyOversize { size: 102400 });
        }
        buffer.extend_from_slice(chunk.as_ref());
    }
    let sql = String::from_utf8(buffer).map_err(|_| Error::NotUtf8)?;
    debug!("Query request: {}", &sql);

    let record_batches = if let Some(rbs) = database.run_query(&sql).await {
        rbs
    } else {
        Vec::new()
    };

    let resp_msg = format!("{}", pretty_format_batches(&record_batches).unwrap());

    let resp = http::Response::builder()
        .body(Body::from(resp_msg))
        .unwrap();
    Ok(resp)
}

fn parse_lines_to_points(db: &str, lines: &[Line]) -> Result<Vec<u8>, Error> {
    let mut fbb = FlatBufferBuilder::new();
    let mut point_offsets = Vec::with_capacity(lines.len());
    for line in lines.iter() {
        let mut tags = Vec::new();
        for (k, v) in line.tags.iter() {
            let fbk = fbb.create_vector(k.as_bytes());
            let fbv = fbb.create_vector(v.as_bytes());
            let mut tag_builder = TagBuilder::new(&mut fbb);
            tag_builder.add_key(fbk);
            tag_builder.add_value(fbv);
            tags.push(tag_builder.finish());
        }
        let mut fields = Vec::new();
        for (k, v) in line.fields.iter() {
            let fbk = fbb.create_vector(k.as_bytes());
            let (fbv_type, fbv) = if NUMBER_PATTERN.is_match(v) {
                if v.ends_with("i") || v.ends_with("I") {
                    (
                        fb_models::FieldType::Integer,
                        fbb.create_vector(
                            &v[..v.len() - 1]
                                .parse::<i64>()
                                .map_err(|e| Error::Syntax {
                                    reason: format!(
                                        "Value '{}' is not valid i64: {}",
                                        v,
                                        e.to_string()
                                    ),
                                })?
                                .to_be_bytes(),
                        ),
                    )
                } else if v.ends_with("u") || v.ends_with("U") {
                    (
                        fb_models::FieldType::Unsigned,
                        fbb.create_vector(
                            &v[..v.len() - 1]
                                .parse::<u64>()
                                .map_err(|e| Error::Syntax {
                                    reason: format!(
                                        "Value '{}' is not valid u64: {}",
                                        v,
                                        e.to_string()
                                    ),
                                })?
                                .to_be_bytes(),
                        ),
                    )
                } else {
                    (
                        fb_models::FieldType::Float,
                        fbb.create_vector(
                            &v[..]
                                .parse::<f64>()
                                .map_err(|e| Error::Syntax {
                                    reason: format!(
                                        "Value '{}' is not valid f64: {}",
                                        v,
                                        e.to_string()
                                    ),
                                })?
                                .to_be_bytes(),
                        ),
                    )
                }
            } else if STRING_PATTERN.is_match(v) {
                (
                    fb_models::FieldType::String,
                    fbb.create_vector(v.as_bytes()),
                )
            } else {
                let vl = v.to_lowercase();
                if TRUE_PATTERN.is_match(&vl) {
                    (
                        fb_models::FieldType::Boolean,
                        fbb.create_vector(&[1_u8][..]),
                    )
                } else if FALSE_PATTERN.is_match(&vl) {
                    (
                        fb_models::FieldType::Boolean,
                        fbb.create_vector(&[0_u8][..]),
                    )
                } else {
                    (
                        fb_models::FieldType::Unknown,
                        fbb.create_vector(v.as_bytes()),
                    )
                }
            };
            let mut field_builder = FieldBuilder::new(&mut fbb);
            field_builder.add_name(fbk);
            field_builder.add_type_(fbv_type);
            field_builder.add_value(fbv);
            fields.push(field_builder.finish());
        }
        let point_args = PointArgs {
            db: Some(fbb.create_vector(db.as_bytes())),
            table: Some(fbb.create_vector(line.measurement.as_bytes())),
            tags: Some(fbb.create_vector(&tags)),
            fields: Some(fbb.create_vector(&fields)),
            timestamp: line.timestamp,
        };
        point_offsets.push(Point::create(&mut fbb, &point_args));
    }

    let fbb_db = fbb.create_vector(db.as_bytes());
    let points_raw = fbb.create_vector(&point_offsets);
    let points = Points::create(
        &mut fbb,
        &PointsArgs {
            database: Some(fbb_db),
            points: Some(points_raw),
        },
    );
    fbb.finish(points, None);
    Ok(fbb.finished_data().to_vec())
}

pub(crate) fn message_404(req: Request<Body>) -> Result<Response<Body>, Error> {
    Ok(Response::builder()
        .status(404)
        .body(Body::from(format!("URI not found: {}", req.uri().path())))
        .unwrap())
}

#[cfg(test)]
mod test {
    use std::{fs::File, io::Read};

    use line_protocol::Parser;

    use crate::http::handler::parse_lines_to_points;

    #[test]
    fn test_parse() {
        let number_strings = ["0.1", "1.99999", "99999999i", "999I", "1U", "1u"];
        let non_number_strings = ["\"0.1\"", "1.99.99.9", ".50", "999B", "1.0I", "1.1U"];
        for s in number_strings {
            println!("{} is number? {}", s, super::NUMBER_PATTERN.is_match(s));
        }
        for s in non_number_strings {
            println!("{} is number? {}", s, super::NUMBER_PATTERN.is_match(s));
        }

        let bolean_strings = ["t", "f", "true", "false"];
        let non_bolean_strings = ["t1", "f_", "@true", "false@"];
        for s in bolean_strings {
            println!("{} is true? {}", s, super::TRUE_PATTERN.is_match(s));
            println!("{} is false? {}", s, super::FALSE_PATTERN.is_match(s));
        }
        for s in non_bolean_strings {
            println!("{} is true? {}", s, super::TRUE_PATTERN.is_match(s));
            println!("{} is false? {}", s, super::FALSE_PATTERN.is_match(s));
        }
    }

    #[test]
    #[ignore]
    fn test_generated_data_to_points() {
        let mut lp_file = File::open("/tmp/cnosdb-data").unwrap();
        let mut lp_lines = String::new();
        lp_file.read_to_string(&mut lp_lines).unwrap();

        let lines: Vec<&str> = lp_lines.split("\n").collect();
        println!("Received line-protocol lines: {}", lines.len());

        let parser = Parser::new(0);
        for line in lines {
            println!("Parsing: {}", line);
            let parsed_lines = parser.parse(&line).unwrap();
            let _ = parse_lines_to_points("test", &parsed_lines);
            // println!("{:?}", points);
        }
    }
}<|MERGE_RESOLUTION|>--- conflicted
+++ resolved
@@ -17,15 +17,8 @@
 use tokio::sync::oneshot;
 use trace::debug;
 
-<<<<<<< HEAD
+use crate::http::{parse_query, AsyncChanSendSnafu, Error, HyperSnafu, ParseLineProtocolSnafu};
 use async_channel as channel;
-
-use crate::http::{parse_query, AsyncChanSendSnafu, Error, HyperSnafu, ParseLineProtocolSnafu};
-=======
-use crossbeam::channel;
-
-use crate::http::{parse_query, CrossbeamSendSnafu, Error, HyperSnafu, ParseLineProtocolSnafu};
->>>>>>> 729efdf3
 
 lazy_static! {
     static ref NUMBER_PATTERN: Regex = Regex::new(r"^[+-]?\d+([IiUu]?|(.\d*))$").unwrap();
@@ -110,12 +103,8 @@
     let (tx, rx) = oneshot::channel();
     sender
         .send(tskv::Task::WritePoints { req, tx })
-<<<<<<< HEAD
         .await
         .context(AsyncChanSendSnafu)?;
-=======
-        .context(CrossbeamSendSnafu)?; //CrossbeamSendSnafu  ChannelSendSnafu
->>>>>>> 729efdf3
 
     // Receive Response from handler
     let _ = match rx.await {
