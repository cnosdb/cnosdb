--- conflicted
+++ resolved
@@ -339,28 +339,6 @@
                         span_recorder.record(query)
                     };
 
-<<<<<<< HEAD
-=======
-                    // when drop tenant delay, tenant is hidden
-                    meta.tenant(query.context().tenant())
-                        .await
-                        .map_err(|_| MetaError::TenantNotFound {
-                            tenant: query.context().tenant().to_string(),
-                        })
-                        .map_err(meta_err_to_reject)?;
-
-                    // when drop database delay, database is hidden
-                    /*if let Some(tenant_meta) = meta.tenant_meta(query.context().tenant()).await {
-                        if let Ok(opt) = tenant_meta.get_db_info(query.context().database()) {
-                            if opt.is_none() {
-                                return Err(meta_err_to_reject(MetaError::DatabaseNotFound {
-                                    database: query.context().database().to_string(),
-                                }));
-                            }
-                        }
-                    }*/
-
->>>>>>> 77f9a326
                     let result_fmt = get_result_format_from_header(&header)?;
                     let result_encoding = get_accept_encoding_from_header(&header)?;
                     http_limiter_check_query(&meta, query.context().tenant(), req_len)
