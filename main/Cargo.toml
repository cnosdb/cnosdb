[package]
name = "main"
version.workspace = true
edition.workspace = true

# See more keys and their definitions at https://doc.rust-lang.org/cargo/reference/manifest.html

[[bin]]
name = "cnosdb"
path = "src/main.rs"

[dependencies]
models = { path = "../common/models" }
config = { path = "../config" }
line_protocol = { path = "../common/line_protocol" }
protos = { path = "../common/protos" }
query = { path = "../query_server/query" }
trace = { path = "../common/trace" }
tskv = { path = "../tskv" }
meta = { path = "../meta" }
coordinator = { path = "../coordinator" }
spi = { path = "../query_server/spi" }
mem_allocator = { path = "../common/mem_allocator" }
metrics = { path = "../common/metrics" }
http_protocol = { path = "../common/http_protocol" }
memory_pool = { path = "../common/memory_pool" }
license = { path = "../common/license" }

async-stream = { workspace = true }
async-trait = { workspace = true }
backtrace = { workspace = true }
base64 = { workspace = true }
chrono = { workspace = true }
clap = { workspace = true, features = ["derive", "env"] }
ctrlc = { workspace = true, features = ["termination"] }
arrow-flight = { workspace = true, features = ["flight-sql-experimental"] }
datafusion = { workspace = true }
flatbuffers = { workspace = true }
futures = { workspace = true, default-features = false, features = ["alloc"] }
lazy_static = { workspace = true }
libc = { workspace = true }
num_cpus = { workspace = true }
once_cell = { workspace = true, features = ["parking_lot"] }
parking_lot = { workspace = true }
prost = { workspace = true }
prost-types = { workspace = true }
regex = { workspace = true }
serde = { workspace = true }
serde_json = { workspace = true }
snafu = { workspace = true }
tokio = { workspace = true, features = ["macros", "net", "parking_lot", "rt-multi-thread", "signal", "sync", "time", "tracing"] }
tokio-stream = { workspace = true, features = ["net"] }
tonic = { workspace = true, features = ["transport", "tls"] }
warp = { workspace = true, features = ["tls"] }
os_info = { workspace = true }
reqwest = { workspace = true, features = ["native-tls", "json"] }
moka = {workspace = true}
dashmap = {workspace = true}
<<<<<<< HEAD
bincode = {workspace = true}
=======
openraft = { workspace = true, features = ["serde"] }
actix-web = {workspace = true}
byteorder = {workspace = true}
sled = {workspace = true}
tracing-futures = {workspace = true}
ureq = { workspace = true, features = ["json", "charset"] }
backoff = {workspace = true}
sys-info = {workspace = true}
surf = { workspace = true, features = ["curl-client", "encoding"], default-features=false }
pprof = { workspace = true, features = ["flamegraph", "protobuf-codec","frame-pointer"] }

>>>>>>> c1988eb5

[dev-dependencies]
reqwest = "0.11"
prost-types = { version = "0.11.2" }

[[example]]
name = "flight_sql_server"
path = "examples/flight_sql_server.rs"

[[example]]
name = "flight_rpc_server"
path = "examples/flight_rpc_server.rs"<|MERGE_RESOLUTION|>--- conflicted
+++ resolved
@@ -56,9 +56,7 @@
 reqwest = { workspace = true, features = ["native-tls", "json"] }
 moka = {workspace = true}
 dashmap = {workspace = true}
-<<<<<<< HEAD
 bincode = {workspace = true}
-=======
 openraft = { workspace = true, features = ["serde"] }
 actix-web = {workspace = true}
 byteorder = {workspace = true}
@@ -70,7 +68,6 @@
 surf = { workspace = true, features = ["curl-client", "encoding"], default-features=false }
 pprof = { workspace = true, features = ["flamegraph", "protobuf-codec","frame-pointer"] }
 
->>>>>>> c1988eb5
 
 [dev-dependencies]
 reqwest = "0.11"
