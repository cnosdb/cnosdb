--- conflicted
+++ resolved
@@ -54,10 +54,6 @@
 warp = { workspace = true, features = ["tls"] }
 os_info = { workspace = true }
 reqwest = { workspace = true, features = ["native-tls", "json"] }
-<<<<<<< HEAD
-moka = { workspace = true }
-dashmap = { workspace = true }
-=======
 moka = {workspace = true}
 dashmap = {workspace = true}
 openraft = { workspace = true, features = ["serde"] }
@@ -70,7 +66,7 @@
 sys-info = {workspace = true}
 surf = { workspace = true, features = ["curl-client", "encoding"], default-features=false }
 pprof = { workspace = true, features = ["flamegraph", "protobuf-codec","frame-pointer"] }
->>>>>>> fce3e910
+
 
 [dev-dependencies]
 reqwest = "0.11"
