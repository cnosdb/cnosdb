// Package snapshotter provides the meta snapshot service.
package snapshotter

import (
	"archive/tar"
	"bytes"
	"encoding"
	"encoding/binary"
	"encoding/json"
	"fmt"
	"github.com/cnosdb/cnosdb/pkg/network"
	"io"
	"io/ioutil"
	"net"
	"strings"
	"sync"
	"time"

	"github.com/cnosdb/cnosdb"
	"github.com/cnosdb/cnosdb/meta"
	"github.com/cnosdb/cnosdb/vend/db/tsdb"

	"go.uber.org/zap"
)

const (
	// MuxHeader is the header byte used for the TCP muxer.
	MuxHeader = "snapshotter"

	// BackupMagicHeader is the first 8 bytes used to identify and validate
	// a metastore backup file
	BackupMagicHeader = 0x6b6d657461 //kmeta

	// WriterCloseError is the message after the writer is forced to close
	WriterCloseError = "archive/tar: missed writing"
)

// Service manages the listener for the snapshot endpoint.
type Service struct {
	wg sync.WaitGroup

	Node *cnosdb.Node

	MetaClient interface {
		encoding.BinaryMarshaler
		Database(name string) *meta.DatabaseInfo
		Data() meta.Data
		SetData(data *meta.Data) error
		TruncateShardGroups(t time.Time) error
		UpdateShardOwners(shardID uint64, addOwners []uint64, delOwners []uint64) error
	}

	TSDBStore interface {
		BackupShard(id uint64, since time.Time, w io.Writer) error
		ExportShard(id uint64, ExportStart time.Time, ExportEnd time.Time, w io.Writer) error
		Shard(id uint64) *tsdb.Shard
		ShardRelativePath(id uint64) (string, error)
		SetShardEnabled(shardID uint64, enabled bool) error
		RestoreShard(id uint64, r io.Reader) error
		CreateShard(database, retentionPolicy string, shardID uint64, enabled bool) error
		DeleteShard(shardID uint64) error
	}

	Listener net.Listener
	Logger   *zap.Logger
	rs       records
}

// NewService returns a new instance of Service.
func NewService() *Service {
	return &Service{
		Logger: zap.NewNop(),
		rs:     make(map[string]*Client),
	}
}

// Open starts the service.
func (s *Service) Open() error {
	s.Logger.Info("Starting snapshot service")

	s.wg.Add(1)
	go s.serve()
	return nil
}

// Close implements the Service interface.
func (s *Service) Close() error {
	if s.Listener != nil {
		if err := s.Listener.Close(); err != nil {
			return err
		}
	}
	s.wg.Wait()
	return nil
}

// WithLogger sets the logger on the service.
func (s *Service) WithLogger(log *zap.Logger) {
	s.Logger = log.With(zap.String("service", "snapshot"))
}

// serve serves snapshot requests from the listener.
func (s *Service) serve() {
	defer s.wg.Done()

	for {
		// Wait for next connection.
		conn, err := s.Listener.Accept()
		if err != nil && strings.Contains(err.Error(), "connection closed") {
			s.Logger.Info("Listener closed")
			return
		} else if err != nil {
			s.Logger.Info("Error accepting snapshot request", zap.Error(err))
			continue
		}

		// Handle connection in separate goroutine.
		s.wg.Add(1)
		go func(conn net.Conn) {
			defer s.wg.Done()
			defer conn.Close()
			if err := s.handleConn(conn); err != nil {
				s.Logger.Info(err.Error())
			}
		}(conn)
	}
}

// handleConn processes conn. This is run in a separate goroutine.
func (s *Service) handleConn(conn net.Conn) error {
	var typ [1]byte

	if _, err := io.ReadFull(conn, typ[:]); err != nil {
		return err
	}

	if RequestType(typ[0]) == RequestShardUpdate {
		return s.updateShardsLive(conn)
	}

	r, bytes, err := s.readRequest(conn)
	if err != nil {
		return fmt.Errorf("read request: %s", err)
	}

	switch RequestType(typ[0]) {
	case RequestShardBackup:
		if err := s.TSDBStore.BackupShard(r.ShardID, r.Since, conn); err != nil {
			return err
		}
	case RequestShardExport:
		if err := s.TSDBStore.ExportShard(r.ShardID, r.ExportStart, r.ExportEnd, conn); err != nil {
			return err
		}
	case RequestMetastoreBackup:
		if err := s.writeMetaStore(conn); err != nil {
			return err
		}
	case RequestDatabaseInfo:
		return s.writeDatabaseInfo(conn, r.BackupDatabase)
	case RequestRetentionPolicyInfo:
		return s.writeRetentionPolicyInfo(conn, r.BackupDatabase, r.BackupRetentionPolicy)
	case RequestMetaStoreUpdate:
		return s.updateMetaStore(conn, bytes, r.BackupDatabase, r.RestoreDatabase, r.BackupRetentionPolicy, r.RestoreRetentionPolicy)
	case RequestCopyShard:
		return s.copyShardToDest(conn, r.CopyShardDestHost, r.ShardID)
	case RequestRemoveShard:
		return s.removeShardCopy(conn, r.ShardID)
<<<<<<< HEAD
	case RequestKillCopyShard:
		return s.killCopyShard(conn, r.CopyShardDestHost, r.ShardID)
=======
	case RequestTruncateShards:
		return s.truncateShardGroups(conn, r.DelaySecond)
>>>>>>> bf128f15
	default:
		return fmt.Errorf("snapshotter request type unknown: %v", r.Type)
	}

	return nil
}

func (s *Service) updateShardsLive(conn net.Conn) error {
	var sidBytes [8]byte
	if _, err := io.ReadFull(conn, sidBytes[:]); err != nil {
		return err
	}
	sid := binary.BigEndian.Uint64(sidBytes[:])

	metaData := s.MetaClient.Data()
	dbName, rp, _ := metaData.ShardDBRetentionAndInfo(sid)
	if err := s.TSDBStore.CreateShard(dbName, rp, sid, true); err != nil {
		return err
	}

	if err := s.TSDBStore.SetShardEnabled(sid, false); err != nil {
		return err
	}
	defer s.TSDBStore.SetShardEnabled(sid, true)

	return s.TSDBStore.RestoreShard(sid, conn)
}

func (s *Service) updateMetaStore(conn net.Conn, bits []byte, backupDBName, restoreDBName, backupRPName, restoreRPName string) error {
	md := meta.Data{}
	err := md.UnmarshalBinary(bits)
	if err != nil {
		if err := s.respondIDMap(conn, map[uint64]uint64{}); err != nil {
			return err
		}
		return fmt.Errorf("failed to decode meta: %s", err)
	}

	data := s.MetaClient.Data()

	IDMap, newDBs, err := data.ImportData(md, backupDBName, restoreDBName, backupRPName, restoreRPName)
	if err != nil {
		if err := s.respondIDMap(conn, map[uint64]uint64{}); err != nil {
			return err
		}
		return err
	}

	err = s.MetaClient.SetData(&data)
	if err != nil {
		return err
	}

	err = s.createNewDBShards(data, newDBs)
	if err != nil {
		return err
	}

	err = s.respondIDMap(conn, IDMap)
	return err
}

// copy a shard to remote host
func (s *Service) copyShardToDest(conn net.Conn, destHost string, shardID uint64) error {
	localAddr := s.Listener.Addr().String()
	s.Logger.Info("copy shard command ",
		zap.String("Local", localAddr),
		zap.String("Dest", destHost),
		zap.Uint64("ShardID", shardID))

	data := s.MetaClient.Data()
	info := data.DataNodeByAddr(destHost)
	if info == nil {
		io.WriteString(conn, "Can't found data node: "+destHost)
		return nil
	}

	dbName, rp, shardInfo := data.ShardDBRetentionAndInfo(shardID)

	if !shardInfo.OwnedBy(s.Node.ID) {
		io.WriteString(conn, "Can't found shard in: "+localAddr)
		return nil
	}

	if shardInfo.OwnedBy(info.ID) {
		io.WriteString(conn, fmt.Sprintf("Shard %d already in %s", shardID, destHost))
		return nil
	}

	key := fmt.Sprintf("%s_%s_%d", localAddr, destHost, shardID)
	if _, ok := s.rs[key]; ok {
		io.WriteString(conn, fmt.Sprintf("The Shard %d from %s to %s is copying, please wait", shardID, localAddr, destHost))
		return nil
	}

	go func() {
		reader, writer := io.Pipe()
		defer reader.Close()

		go func() {
			defer writer.Close()
			if err := s.TSDBStore.BackupShard(shardID, time.Time{}, writer); err != nil {
				s.Logger.Error("Error backup shard", zap.Error(err))
			}
		}()

		tr := tar.NewReader(reader)
		client := NewClient(destHost)
		s.rs[key] = client
		if err := client.UploadShard(shardID, shardID, dbName, rp, tr); err != nil {
			s.Logger.Error("Error upload shard", zap.Error(err))
			return
		}

		if err := s.MetaClient.UpdateShardOwners(shardID, []uint64{info.ID}, nil); err != nil {
			s.Logger.Error("Error update owner", zap.Error(err))
			return
		}

		delete(s.rs, key)
		s.Logger.Info("Success Copy Shard ", zap.Uint64("ShardID", shardID), zap.String("Host", destHost))
	}()

	io.WriteString(conn, "Copying ......")

	return nil
}

type records map[string]*Client

func (s *Service) killCopyShard(conn net.Conn, destHost string, shardID uint64) error {
	localAddr := s.Listener.Addr().String()
	s.Logger.Info("kill copy shard command ",
		zap.String("Local", localAddr),
		zap.String("Dest", destHost),
		zap.Uint64("ShardID", shardID))

	data := s.MetaClient.Data()
	info := data.DataNodeByAddr(destHost)
	if info == nil {
		io.WriteString(conn, "Can't found data node: "+destHost)
		return nil
	}

	dbName, rp, shardInfo := data.ShardDBRetentionAndInfo(shardID)
	fmt.Printf("====%s %s %+v\n", dbName, rp, shardInfo)

	key := fmt.Sprintf("%s_%s_%d", localAddr, destHost, shardID)
	if _, ok := s.rs[key]; !ok {
		io.WriteString(conn, fmt.Sprintf("The Copy Shard %d from %s to %s is not exist", shardID, localAddr, destHost))
		return nil
	}

	record := s.rs[key]
	if record == nil {
		io.WriteString(conn, fmt.Sprintf("The Copy Shard %d from %s to %s is not exist or it's finished", shardID, localAddr, destHost))
		return nil
	}

	if err := record.StopUploadShard(); err != nil {
		io.WriteString(conn, "StopUploadShard failed: "+err.Error())
		return err
	}

	delete(s.rs, key)

	request := &Request{
		Type:    RequestRemoveShard,
		ShardID: shardID,
	}

	destconn, err := network.Dial("tcp", destHost, MuxHeader)
	if err != nil {
		return err
	}
	defer destconn.Close()

	_, err = destconn.Write([]byte{byte(request.Type)})
	if err != nil {
		return err
	}

	if err := json.NewEncoder(destconn).Encode(request); err != nil {
		return fmt.Errorf("encode snapshot request: %s", err)
	}

	bytes, err := ioutil.ReadAll(destconn)
	if string(bytes) != "Success " || err != nil {
		io.WriteString(conn, "The Copy Shard is killed, but delete shard in the destHost failed: "+err.Error())
		return nil
	}

	io.WriteString(conn, "Kill Copy Shard Succeeded")

	return nil
}

// remove a shard replication
func (s *Service) removeShardCopy(conn net.Conn, shardID uint64) error {
	localAddr := s.Listener.Addr().String()
	s.Logger.Info("copy shard command ",
		zap.String("Local", localAddr),
		zap.Uint64("ShardID", shardID))

	if err := s.TSDBStore.DeleteShard(shardID); err != nil {
		io.WriteString(conn, err.Error())
		return err
	}

	if err := s.MetaClient.UpdateShardOwners(shardID, nil, []uint64{s.Node.ID}); err != nil {
		io.WriteString(conn, err.Error())
		return err
	}
	io.WriteString(conn, "Success ")
	return nil
}

// remove a shard replication
func (s *Service) truncateShardGroups(conn net.Conn, delaySecond int) error {
	localAddr := s.Listener.Addr().String()
	s.Logger.Info("truncate shards command ",
		zap.String("Local", localAddr),
		zap.Int("Delay second", delaySecond))

	timestamp := time.Now().Add(time.Duration(delaySecond) * time.Second).UTC()
	if err := s.MetaClient.TruncateShardGroups(timestamp); err != nil {
		io.WriteString(conn, err.Error())
		return err
	}
	io.WriteString(conn, "Success ")
	return nil
}

// iterate over a list of newDB's that should have just been added to the metadata
// If the db was not created in the metadata return an error.
// None of the shards should exist on a new DB, and CreateShard protects against double-creation.
func (s *Service) createNewDBShards(data meta.Data, newDBs []string) error {
	for _, restoreDBName := range newDBs {
		dbi := data.Database(restoreDBName)
		if dbi == nil {
			return fmt.Errorf("db %s not found when creating new db shards", restoreDBName)
		}
		for _, rpi := range dbi.RetentionPolicies {
			for _, sgi := range rpi.ShardGroups {
				for _, shard := range sgi.Shards {
					err := s.TSDBStore.CreateShard(restoreDBName, rpi.Name, shard.ID, true)
					if err != nil {
						return err
					}
				}
			}
		}
	}
	return nil
}

// send the IDMapping based on the metadata from the source server vs the shard ID
// metadata on this server.  Sends back [BackupMagicHeader,0] if there's no mapped
// values, signaling that nothing should be imported.
func (s *Service) respondIDMap(conn net.Conn, IDMap map[uint64]uint64) error {
	npairs := len(IDMap)
	// 2 information ints, then npairs of 8byte ints.
	numBytes := make([]byte, (npairs+1)*16)

	binary.BigEndian.PutUint64(numBytes[:8], BackupMagicHeader)
	binary.BigEndian.PutUint64(numBytes[8:16], uint64(npairs))
	next := 16
	for k, v := range IDMap {
		binary.BigEndian.PutUint64(numBytes[next:next+8], k)
		binary.BigEndian.PutUint64(numBytes[next+8:next+16], v)
		next += 16
	}

	_, err := conn.Write(numBytes[:])
	return err
}

func (s *Service) writeMetaStore(conn net.Conn) error {
	// Retrieve and serialize the current meta data.
	metaBlob, err := s.MetaClient.MarshalBinary()
	if err != nil {
		return fmt.Errorf("marshal meta: %s", err)
	}

	var nodeBytes bytes.Buffer
	if err := json.NewEncoder(&nodeBytes).Encode(s.Node); err != nil {
		return err
	}

	var numBytes [24]byte

	binary.BigEndian.PutUint64(numBytes[:8], BackupMagicHeader)
	binary.BigEndian.PutUint64(numBytes[8:16], uint64(len(metaBlob)))
	binary.BigEndian.PutUint64(numBytes[16:24], uint64(nodeBytes.Len()))

	// backup header followed by meta blob length
	if _, err := conn.Write(numBytes[:16]); err != nil {
		return err
	}

	if _, err := conn.Write(metaBlob); err != nil {
		return err
	}

	if _, err := conn.Write(numBytes[16:24]); err != nil {
		return err
	}

	if _, err := nodeBytes.WriteTo(conn); err != nil {
		return err
	}
	return nil
}

// writeDatabaseInfo will write the relative paths of all shards in the database on
// this server into the connection.
func (s *Service) writeDatabaseInfo(conn net.Conn, database string) error {
	res := Response{}
	dbs := []meta.DatabaseInfo{}
	if database != "" {
		db := s.MetaClient.Database(database)
		if db == nil {
			return cnosdb.ErrDatabaseNotFound(database)
		}
		dbs = append(dbs, *db)
	} else {
		// we'll allow collecting info on all databases
		dbs = s.MetaClient.Data().Databases
	}

	for _, db := range dbs {
		for _, rp := range db.RetentionPolicies {
			for _, sg := range rp.ShardGroups {
				for _, sh := range sg.Shards {
					// ignore if the shard isn't on the server
					if s.TSDBStore.Shard(sh.ID) == nil {
						continue
					}

					path, err := s.TSDBStore.ShardRelativePath(sh.ID)
					if err != nil {
						return err
					}

					res.Paths = append(res.Paths, path)
				}
			}
		}
	}
	if err := json.NewEncoder(conn).Encode(res); err != nil {
		return fmt.Errorf("encode response: %s", err.Error())
	}

	return nil
}

// writeDatabaseInfo will write the relative paths of all shards in the retention policy on
// this server into the connection
func (s *Service) writeRetentionPolicyInfo(conn net.Conn, database, retentionPolicy string) error {
	res := Response{}
	db := s.MetaClient.Database(database)
	if db == nil {
		return cnosdb.ErrDatabaseNotFound(database)
	}

	var ret *meta.RetentionPolicyInfo

	for _, rp := range db.RetentionPolicies {
		if rp.Name == retentionPolicy {
			ret = &rp
			break
		}
	}

	if ret == nil {
		return cnosdb.ErrRetentionPolicyNotFound(retentionPolicy)
	}

	for _, sg := range ret.ShardGroups {
		for _, sh := range sg.Shards {
			// ignore if the shard isn't on the server
			if s.TSDBStore.Shard(sh.ID) == nil {
				continue
			}

			path, err := s.TSDBStore.ShardRelativePath(sh.ID)
			if err != nil {
				return err
			}

			res.Paths = append(res.Paths, path)
		}
	}

	if err := json.NewEncoder(conn).Encode(res); err != nil {
		return fmt.Errorf("encode resonse: %s", err.Error())
	}

	return nil
}

// readRequest unmarshals a request object from the conn.
func (s *Service) readRequest(conn net.Conn) (Request, []byte, error) {
	var r Request
	d := json.NewDecoder(conn)

	if err := d.Decode(&r); err != nil {
		return r, nil, err
	}

	bits := make([]byte, r.UploadSize+1)

	if r.UploadSize > 0 {

		remainder := d.Buffered()

		n, err := remainder.Read(bits)
		if err != nil && err != io.EOF {
			return r, bits, err
		}

		// it is a bit random but sometimes the Json decoder will consume all the bytes and sometimes
		// it will leave a few behind.
		if err != io.EOF && n < int(r.UploadSize+1) {
			_, err = conn.Read(bits[n:])
		}

		if err != nil && err != io.EOF {
			return r, bits, err
		}
		// the JSON encoder on the client side seems to write an extra byte, so trim that off the front.
		return r, bits[1:], nil
	}

	return r, bits, nil
}

// RequestType indicates the typeof snapshot request.
type RequestType uint8

const (
	// RequestShardBackup represents a request for a shard backup.
	RequestShardBackup RequestType = iota

	// RequestMetastoreBackup represents a request to back up the metastore.
	RequestMetastoreBackup

	// RequestSeriesFileBackup represents a request to back up the database series file.
	RequestSeriesFileBackup

	// RequestDatabaseInfo represents a request for database info.
	RequestDatabaseInfo

	// RequestRetentionPolicyInfo represents a request for retention policy info.
	RequestRetentionPolicyInfo

	// RequestShardExport represents a request to export Shard data.  Similar to a backup, but shards
	// may be filtered based on the start/end times on each block.
	RequestShardExport

	// RequestMetaStoreUpdate represents a request to upload a metafile that will be used to do a live update
	// to the existing metastore.
	RequestMetaStoreUpdate

	// RequestShardUpdate will initiate the upload of a shard data tar file
	// and have the engine import the data.
	RequestShardUpdate

	// RequestCopyShard represents a request for copy a shard to dest host
	RequestCopyShard

	// RequestRemoveShard represents a request for remove a shard copy
	RequestRemoveShard

	RequestCopyShardStatus
	RequestKillCopyShard
	RequestTruncateShards
)

// Request represents a request for a specific backup or for information
// about the shards on this server for a database or retention policy.
type Request struct {
	Type                   RequestType
	CopyShardDestHost      string
	BackupDatabase         string
	RestoreDatabase        string
	BackupRetentionPolicy  string
	RestoreRetentionPolicy string
	ShardID                uint64
	Since                  time.Time
	ExportStart            time.Time
	ExportEnd              time.Time
	UploadSize             int64
	DelaySecond            int
}

// Response contains the relative paths for all the shards on this server
// that are in the requested database or retention policy.
type Response struct {
	Paths []string
}

type CopyShardInfo struct {
	ShardID   uint64
	SrcHost   string
	DestHost  string
	Database  string
	Retention string
	Status    string
	StartTime time.Time
}<|MERGE_RESOLUTION|>--- conflicted
+++ resolved
@@ -166,13 +166,10 @@
 		return s.copyShardToDest(conn, r.CopyShardDestHost, r.ShardID)
 	case RequestRemoveShard:
 		return s.removeShardCopy(conn, r.ShardID)
-<<<<<<< HEAD
+	case RequestTruncateShards:
+		return s.truncateShardGroups(conn, r.DelaySecond)
 	case RequestKillCopyShard:
 		return s.killCopyShard(conn, r.CopyShardDestHost, r.ShardID)
-=======
-	case RequestTruncateShards:
-		return s.truncateShardGroups(conn, r.DelaySecond)
->>>>>>> bf128f15
 	default:
 		return fmt.Errorf("snapshotter request type unknown: %v", r.Type)
 	}
