name: Makefile CI

on:
  push:
    branches: [ "main" ]
  pull_request:
    branches: [ "main" ]
  workflow_dispatch:

jobs:
  check:
    runs-on: ubuntu-latest
    timeout-minutes: 30
    steps:
      - uses: actions/checkout@v3
      - name: Prepare Rust Builder
        uses: ./.github/actions/setup-builder
      - name: Setup Rust toolchain
        shell: bash
        run: |
          echo "Installing nightly"
          rustup toolchain install nightly
          rustup default nightly
      - name: Install clippy rustfmt
        run: |
          rustup component add clippy
          rustup component add rustfmt --toolchain nightly
      - name: Run
        run: |
          make clippy_check
          make fmt_check
      - name: clean
        run: make clean
      - name: trace
        run: make build_trace

  unit-test:
    name: "Unit Test"
    runs-on: ubuntu-latest
    steps:
      - uses: actions/checkout@v3
      - name: Prepare Rust Builder
        uses: ./.github/actions/setup-builder
      - name: start meta
        shell: bash
        run: |
          bash ./meta/singleton.sh
      - name: test
        run: make test

  integration-test:
    name: "Integration Test"
    runs-on: ubuntu-latest
    steps:
      - uses: actions/checkout@v3
        with:
          submodules: true
      - name: Prepare Rust Builder
        uses: ./.github/actions/setup-builder
      - name: start meta
        shell: bash
        run: |
          bash ./meta/singleton.sh
      - name: Test
        shell: bash
        run: |
          bash ./query_server/test/script/start_and_test.sh

  integration-test-singleton:
    name: "Integration Test Singleton"
    runs-on: ubuntu-latest
    steps:
      - uses: actions/checkout@v3
        with:
          submodules: true
      - name: Prepare Rust Builder
        uses: ./.github/actions/setup-builder
      - name: Test
        shell: bash
        run: |
          bash ./query_server/test/script/start_and_test.sh --singleton

  integration-test-3meta:
    name: "Integration Test 3meta"
    runs-on: ubuntu-latest
    steps:
      - uses: actions/checkout@v3
        with:
          submodules: true
      - name: Prepare Rust Builder
        uses: ./.github/actions/setup-builder
      - name: Test
        shell: bash
        run: |
          cd meta && cargo test --features=meta_e2e_test tests -- --test-threads  1

  integration-test-3m2d:
    name: "Integration Test 3meta 2data cluster"
    runs-on: ubuntu-4c16g
    steps:
      - uses: actions/checkout@v3
        with:
          submodules: true
      - name: Prepare Rust Builder
        uses: ./.github/actions/setup-builder
      - name: Test
        shell: bash
        run: |
          bash ./query_server/test/script/start_and_test_all.sh 3meta2data

  integration-test-Separation-of-storage-and-computing:
    name: "Integration Test Separation of storage and computing"
    runs-on: ubuntu-4c16g
    steps:
      - uses: actions/checkout@v3
        with:
          submodules: true
      - name: Prepare Rust Builder
        uses: ./.github/actions/setup-builder
      - name: Test
        shell: bash
        run: |
<<<<<<< HEAD
          cd meta && cargo test --features=meta_e2e_test tests -- --test-threads  1

  integration-test-cn:
    name: "Integration Test cn"
    runs-on: ubuntu-latest
    strategy:
      matrix:
        rust: [stable]
    steps:
      - uses: actions/checkout@v3
        with:
          submodules: true
      - name: Setup timezone
        uses: zcong1993/setup-timezone@master
        with:
          timezone: Asia/Shanghai
      - name: Prepare Rust Builder
        uses: ./.github/actions/setup-builder
        with:
          rust-version: ${{ matrix.rust }}

      - name: Test
        shell: bash
        run: |
          cargo test --package e2e_test  -- coordinator_tests::tests --test-threads 1
=======
          bash ./query_server/test/script/start_and_test_all.sh 1meta_2data_1query_1tskv
  
>>>>>>> 806201dd
<|MERGE_RESOLUTION|>--- conflicted
+++ resolved
@@ -93,6 +93,27 @@
         shell: bash
         run: |
           cd meta && cargo test --features=meta_e2e_test tests -- --test-threads  1
+          
+  integration-test-cn:
+    name: "Integration Test cn"
+    runs-on: ubuntu-latest
+    strategy:
+      matrix:
+        rust: [stable]
+    steps:
+      - name: Setup timezone
+        uses: zcong1993/setup-timezone@master
+        with:
+          timezone: Asia/Shanghai
+      - name: Prepare Rust Builder
+        uses: ./.github/actions/setup-builder
+        with:
+          rust-version: ${{ matrix.rust }}
+
+      - name: Test
+        shell: bash
+        run: |
+          cargo test --package e2e_test  -- coordinator_tests::tests --test-threads 1
 
   integration-test-3m2d:
     name: "Integration Test 3meta 2data cluster"
@@ -120,33 +141,5 @@
       - name: Test
         shell: bash
         run: |
-<<<<<<< HEAD
-          cd meta && cargo test --features=meta_e2e_test tests -- --test-threads  1
-
-  integration-test-cn:
-    name: "Integration Test cn"
-    runs-on: ubuntu-latest
-    strategy:
-      matrix:
-        rust: [stable]
-    steps:
-      - uses: actions/checkout@v3
-        with:
-          submodules: true
-      - name: Setup timezone
-        uses: zcong1993/setup-timezone@master
-        with:
-          timezone: Asia/Shanghai
-      - name: Prepare Rust Builder
-        uses: ./.github/actions/setup-builder
-        with:
-          rust-version: ${{ matrix.rust }}
-
-      - name: Test
-        shell: bash
-        run: |
-          cargo test --package e2e_test  -- coordinator_tests::tests --test-threads 1
-=======
           bash ./query_server/test/script/start_and_test_all.sh 1meta_2data_1query_1tskv
-  
->>>>>>> 806201dd
+  