--- conflicted
+++ resolved
@@ -172,7 +172,6 @@
 			t.Error(query.failureMessage())
 		}
 	}
-<<<<<<< HEAD
 }
 
 func TestServer_Query_DeleteSeries_TagFilter(t *testing.T) {
@@ -354,7 +353,4 @@
 			}
 		})
 	}
-}
-=======
-}
->>>>>>> 25b1371d
+}