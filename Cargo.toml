--- conflicted
+++ resolved
@@ -120,21 +120,8 @@
 warp = { version = "0.3" }
 walkdir = "2.3.2"
 zstd = "0.11.2"
-<<<<<<< HEAD
-os_info = { version = "3" }
-uuid = { version = "1.1", features = ["v4"] }
-derive_builder = "0.11"
-openssl = { version = "0.10.28", features = ["vendored"] }
-moka = "0.9.6"
-prost-types = { version = "0.11.2" }
-object_store = { version = "0.5.2", features = ["aws", "gcp", "azure"] }
-url = "2.2"
-protobuf = "3.2.0"
 tikv-jemalloc-ctl = "0.5"
 tikv-jemalloc-sys = "0.5"
-pprof = "0.11.0" 
-=======
->>>>>>> 52cd675e
 
 [workspace.package]
 version = "2.2.0"
