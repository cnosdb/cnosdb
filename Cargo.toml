--- conflicted
+++ resolved
@@ -149,10 +149,7 @@
 heed = "0.11.0"
 heed-traits = "0.8.0"
 http-body = "0.4.5"
-<<<<<<< HEAD
-=======
 run_script = "0.10.1"
->>>>>>> a37985a5
 
 [workspace.package]
 edition = "2021"
