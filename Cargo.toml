[workspace]
resolver = "2"
default-members = ["main"]
members = [
    "common/models",
    "common/protos",
    "common/protocol_parser",
    "common/metrics",
    "common/trace",
    "common/trace_http",
    "common/utils",
    "common/http_protocol",
    "common/error_code",
    "common/error_code/error_code_macro",
    "common/limiter_bucket",
    "common/memory_pool",
    "common/cache",
    "query_server/spi",
    "query_server/query",
    "query_server/test",
    "query_server/sqllogicaltests",
    "e2e_test",
    "coordinator",
    "config",
    "meta",
    "tskv",
    "main",
    "client",
    "replication",
]

[workspace.dependencies]
actix-web = "4.3.1"
aes = "0.8"
anyhow = "1"
async-backtrace = "0.2.2"
async-recursion = "1.0.0"
async-stream = "0.3"
async-trait = "0.1"
atoi_simd = "0.15.5"
backtrace = "0.3"
base64 = "0.20.0"
bcrypt = "0.15.0"
bincode = "1.3.3"
blake3 = "1.3.3"
brotli = "3.4.0"
byteorder = "1.4.3"
bytes = "1.1"
bzip2 = "0.4.3"
cbc = "0.1.2"
chrono = "0.4"
clap = { version = "4", features = ["default", "derive"] }
color-eyre = "0.6"
console-subscriber = "0.1.8"
core_affinity = "0.8.0"
crc32fast = "1.3.0"
criterion = { version = "0.5.1" }
crossbeam-channel = "0.5"
ctrlc = "3"
dashmap = "5.2"
derive_builder = "0.12.0"
dircpy = "0.3.15"
arrow = { version = "42.0.0", features = ["prettyprint"] }
arrow-array = { version = "42.0.0" }
arrow-schema = { version = "42.0.0", features = ["serde"] }
arrow-flight = { version = "42.0.0" }
datafusion-proto = { git = "https://github.com/cnosdb/arrow-datafusion.git", branch = "27.0.0" }
datafusion = { git = "https://github.com/cnosdb/arrow-datafusion.git", branch = "27.0.0" }
diff = "0.1.13"
dirs = "5.0.1"
env_logger = "0.10.0"
fast-float = "0.2.0"
flatbuffers = "22.9"
flate2 = "1.0.24"
futures = { version = "0.3", default-features = false }
fly-accept-encoding = "0.2.0"
home = "0.5.5"
integer-encoding = "4.0.0"
lazy_static = "1.4"
libc = { version = "0.2", default-features = false }
lru = "0.11.1"
md-5 = "0.10"
minivec = "0.4.0"
mio = "0.8"
moka = "0.11.2"
nom = "7.1.1"
num-traits = "0.2.14"
num_cpus = "1.13.0"
num_enum = "0.6.1"
object_store = { version = "0.6.1", features = ["aws", "gcp", "azure"] }
once_cell = "1.12.0"
openraft = { git = "https://github.com/datafuselabs/openraft", rev = "4b78dd38b9f3b22d87695fb06446dcf0311629c2", features = ["serde"] }
openssl = { version = "0.10.48", features = ["vendored"] }
os_info = { version = "3" }
parking_lot = { version = "0.12" }
paste = "1.0"
pin-project = "1.0"
pprof = { version = "0.11.0", features = ["flamegraph", "protobuf-codec", "frame-pointer"] }
prost = "0.11.0"
prost-build = "0.11.0"
prost-types = { version = "0.11.2" }
protobuf = "3.2.0"
psutil = "3.2.2"
q_compress = "0.11.1"
radixdb = "0.2.5"
rand = "0.8"
regex = "1.5"
reqwest = { version = "0.11.18", features = ["json"], default-features = false }
roaring = "0.10.1"
rpassword = "7.3.1"
rsa = "0.9.2"
rustyline = "9"
serde = { version = "1.0", features = ["derive", "rc"] }
serde_json = "1.0"
serial_test = "2.0.0"
<<<<<<< HEAD
simdutf8 = "0.1.4"
=======
skiplist = "0.5.1"
>>>>>>> ea6c5959
sled = "0.34.7"
snafu = "0.7"
snap = "1.0.0"
static_assertions = "1.1"
sys-info = "0.9.1"
sysinfo = "0.29.4"
tempfile = "3"
tikv-jemalloc-ctl = "0.5"
tikv-jemalloc-sys = { version = "0.5", features = [
    "stats",
    "profiling",
    "unprefixed_malloc_on_supported_platforms",
] }
tikv-jemallocator = "0.5.0"
time = { version = "0.3.7" }
tokio = { version = "1.21" }
tokio-stream = "0.1"
tokio-util = { version = "0.7.0" }
toml = "0.5.9"
tonic = { version = "0.9", features = ["gzip"] }
tonic-build = "0.9"
tower = "0.4.13"
tracing = "0.1.35"
tracing-appender = "0.2.2"
tracing-error = "0.2.0"
tracing-futures = "0.2"
tracing-subscriber = "0.3.16"
url = "2.2"
uuid = "1.1"
walkdir = "2.3.2"
warp = "0.3.5"
winapi = "0.3.9"
windows = { version = "0.48.0" }
zstd = "0.12.3"
sqllogictest = "0.19.0"
duration-str = "0.5.0"
http = "0.2.9"
itertools = "0.12.0"
opentelemetry-jaeger = { version = "0.18.0" }
opentelemetry_sdk = { version = "0.19.0" }
opentelemetry_api = { version = "0.19.0" }
dateparser = "0.1.7"
heed = "0.11.0"
heed-traits = "0.8.0"
http-body = "0.4.5"
humantime = "2.1.0"
run_script = "0.10.1"
geo = "0.27.0"
geozero = "0.11.0"
stable-vec = "0.4.0"
ranges = "0.3.3"

[workspace.package]
edition = "2021"
version = "2.4.0"

# When you want to debug a third-party library,
# you can use patch,
# which will use your local third-party library code

# [patch."https://github.com/cnosdb/arrow-datafusion"]
# datafusion = { path = "../arrow-datafusion/datafusion/core" }
# datafusion-proto = { path = "../arrow-datafusion/datafusion/proto" }

[profile.dev]
codegen-units = 16
debug = true
debug-assertions = true
incremental = true
lto = false
opt-level = 0
overflow-checks = true
panic = 'unwind'

[profile.release]
codegen-units = 1
debug = false
debug-assertions = false
incremental = false
lto = "thin"
opt-level = 3
overflow-checks = false
panic = 'unwind'

[profile.test]
codegen-units = 16
debug = 2
debug-assertions = true
incremental = true
lto = false
opt-level = 0
overflow-checks = true
panic = 'unwind'

[profile.test-ci]
debug-assertions = true
incremental = true
inherits = "test"
overflow-checks = false
panic = 'unwind'

[profile.bench]
codegen-units = 1
debug = false
debug-assertions = false
incremental = false
lto = false
opt-level = 3
overflow-checks = false
panic = 'unwind'<|MERGE_RESOLUTION|>--- conflicted
+++ resolved
@@ -113,11 +113,8 @@
 serde = { version = "1.0", features = ["derive", "rc"] }
 serde_json = "1.0"
 serial_test = "2.0.0"
-<<<<<<< HEAD
 simdutf8 = "0.1.4"
-=======
 skiplist = "0.5.1"
->>>>>>> ea6c5959
 sled = "0.34.7"
 snafu = "0.7"
 snap = "1.0.0"
